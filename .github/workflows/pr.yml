on:
  pull_request:
    paths-ignore:
      - 'CHANGELOG.md'
      - 'CHANGELOG_PENDING.md'

# TODO[pulumi/java#10] protect jobs from crypto mining PR attacks
# before making the repo public.
env:
  PULUMI_API: https://api.pulumi-staging.io
  PULUMI_ACCESS_TOKEN: ${{ secrets.PULUMI_ACCESS_TOKEN }}
  AWS_REGION: us-west-2
jobs:
  prerequisites:
    runs-on: ubuntu-latest
    steps:
      - uses: actions/checkout@v2
      - name: Set up JDK 11
        uses: actions/setup-java@v2
        with:
          java-version: '11'
          distribution: 'adopt'
          cache: 'gradle'
      - name: Validate Gradle wrapper
        uses: gradle/wrapper-validation-action@e6e38bacfdf1a337459f332974bb2327a31aaf4b
      - name: Set up Go 1.17.x
        uses: actions/setup-go@v2
        with:
          go-version: 1.17.x
      - name: Configure Go cache
        id: go-cache-paths
        run: |
          echo "::set-output name=go-build::$(go env GOCACHE)"
          echo "::set-output name=go-mod::$(go env GOMODCACHE)"
      - name: Set up Go cache
        uses: actions/cache@v2
        id: go-cache
        with:
          path: |
              ${{ steps.go-cache-paths.outputs.go-build }}
              ${{ steps.go-cache-paths.outputs.go-mod }}
          key: go-cache-${{ hashFiles('**/go.sum') }}
      - name: Ensure dependencies
        run: make ensure
      - name: Build and unit-test Pulumi Java SDK
        uses: gradle/gradle-build-action@4137be6a8bf7d7133955359dbd952c0ca73b1021
        with:
          arguments: build
          build-root-directory: sdk/jvm
      - name: Publish Pulumi Java SDK to a local Maven repo
        run: make install_sdk
      - name: Build Pulumi JVM Language Provider and Codegen
        run: make build_go
      - name: Test Pulumi JVM Language Provider and Codegen
        run: make test_go
<<<<<<< HEAD
      ###
      - name: Build providers JVM SDK
        run: |
          make provider.random.build && make provider.random.install &&
          make provider.azure-native.build && make provider.azure-native.install &&
          make provider.google-native.build && make provider.google-native.install &&
          make provider.gcp.build && make provider.gcp.install &&
          make provider.aws.build && make provider.aws.install &&
          make provider.aws-native.build && make provider.aws-native.install &&
          make provider.kubernetes.build && make provider.kubernetes.install &&
          make provider.docker.build && make provider.docker.install &&
          make provider.eks.build && make provider.eks.install
=======
      - name: Build JVM SDK provider random
        run: make provider.random.build provider.random.install
      - name: Build JVM SDK provider azure-native
        run: make provider.azure-native.build provider.azure-native.install
      - name: Build JVM SDK provider google-native
        run: make provider.google-native.build provider.google-native.install
      - name: Build JVM SDK provider gcp
        run: make provider.gcp.build provider.gcp.install
      - name: Build JVM SDK provider aws
        run: make provider.aws.build provider.aws.install
      - name: Build JVM SDK provider aws-native
        run: make provider.aws-native.build provider.aws-native.install
      - name: Build JVM SDK provider kubernetes
        run: make provider.kubernetes.build provider.kubernetes.install
      - name: Build JVM SDK provider docker
        run: make provider.docker.build provider.docker.install
>>>>>>> bf320019
      - name: Integration tests
        run: make integration_tests
    strategy:
      fail-fast: true
  example1:
    runs-on: ubuntu-latest
    steps:
      - uses: actions/checkout@v2
      - name: Set up JDK 11
        uses: actions/setup-java@v2
        with:
          java-version: '11'
          distribution: 'adopt'
          cache: 'gradle'
      - name: Validate Gradle wrapper
        uses: gradle/wrapper-validation-action@e6e38bacfdf1a337459f332974bb2327a31aaf4b
      - name: Set up Go 1.17.x
        uses: actions/setup-go@v2
        with:
          go-version: 1.17.x
      - name: Configure Go cache
        id: go-cache-paths
        run: |
          echo "::set-output name=go-build::$(go env GOCACHE)"
          echo "::set-output name=go-mod::$(go env GOMODCACHE)"
      - name: Set up Go cache
        uses: actions/cache@v2
        id: go-cache
        with:
          path: |
              ${{ steps.go-cache-paths.outputs.go-build }}
              ${{ steps.go-cache-paths.outputs.go-mod }}
          key: go-cache-${{ hashFiles('**/go.sum') }}
      - name: Ensure dependencies
        run: make ensure
      - name: Publish Pulumi Java SDK to a local Maven repo
        run: make install_sdk
      - name: Install Pulumi CLI
        uses: pulumi/action-install-pulumi-cli@v2
      - name: Configure AWS Credentials
        uses: aws-actions/configure-aws-credentials@v1
        with:
          aws-access-key-id: ${{ secrets.AWS_ACCESS_KEY_ID }}
          aws-region: ${{ env.AWS_REGION }}
          aws-secret-access-key: ${{ secrets.AWS_SECRET_ACCESS_KEY }}
          role-duration-seconds: 3600
          role-session-name: ${{ env.PROVIDER }}@githubActions
          role-to-assume: ${{ secrets.AWS_CI_ROLE_ARN }}
      - name: Install Pulumi Resource Plugins
        run: |
          pulumi plugin install resource aws v4.37.3;
          pulumi plugin install resource azure-native v1.56.0;
          pulumi plugin install resource kubernetes v3.15.1;
          pulumi plugin install resource gcp v6.11.0;
          pulumi plugin install resource random v4.3.1;
      - name: run example aws-java-webserver
        run: |
          make provider.aws.build provider.aws.install
          make bin/pulumi-language-jvm
          bash -c  "export PATH=\"$PATH:$(pwd)/bin/\" &&
            cd tests/examples/aws-java-webserver &&
            ./gradlew install &&
            pulumi stack rm dev --yes || true
            pulumi stack init dev;
            pulumi preview"
  example2:
    runs-on: ubuntu-latest
    steps:
      - uses: actions/checkout@v2
      - name: Set up JDK 11
        uses: actions/setup-java@v2
        with:
          java-version: '11'
          distribution: 'adopt'
          cache: 'gradle'
      - name: Validate Gradle wrapper
        uses: gradle/wrapper-validation-action@e6e38bacfdf1a337459f332974bb2327a31aaf4b
      - name: Set up Go 1.17.x
        uses: actions/setup-go@v2
        with:
          go-version: 1.17.x
      - name: Configure Go cache
        id: go-cache-paths
        run: |
          echo "::set-output name=go-build::$(go env GOCACHE)"
          echo "::set-output name=go-mod::$(go env GOMODCACHE)"
      - name: Set up Go cache
        uses: actions/cache@v2
        id: go-cache
        with:
          path: |
              ${{ steps.go-cache-paths.outputs.go-build }}
              ${{ steps.go-cache-paths.outputs.go-mod }}
          key: go-cache-${{ hashFiles('**/go.sum') }}
      - name: Ensure dependencies
        run: make ensure
      - name: Publish Pulumi Java SDK to a local Maven repo
        run: make install_sdk
      - name: Install Pulumi CLI
        uses: pulumi/action-install-pulumi-cli@v2
      - name: Install Pulumi Resource Plugins
        run: |
          pulumi plugin install resource aws v4.37.3;
          pulumi plugin install resource azure-native v1.56.0;
          pulumi plugin install resource kubernetes v3.15.1;
          pulumi plugin install resource gcp v6.11.0;
          pulumi plugin install resource random v4.3.1;
      #- name: Auth
      #  uses: azure/login@v1
      #  with:
      #    creds: ${{ secrets.AZURE_IAM_SP_CREDS }}
      - env:
          PULUMI_ACCESS_TOKEN: ${{ secrets.PULUMI_ACCESS_TOKEN }}
          ARM_CLIENT_ID: ${{ secrets.ARM_CLIENT_ID }}
          ARM_CLIENT_SECRET: ${{ secrets.ARM_CLIENT_SECRET }}
          ARM_SUBSCRIPTION_ID: ${{ secrets.ARM_SUBSCRIPTION_ID }}
          ARM_TENANT_ID: ${{ secrets.ARM_TENANT_ID }}
        name: run example azure-java-appservice-sql
        run: |
          make provider.azure-native.build
          make provider.azure-native.install
          make bin/pulumi-language-jvm
          bash -c  "export PATH=\"$PATH:$(pwd)/bin/\" &&
            cd tests/examples/azure-java-appservice-sql &&
            ./gradlew install &&
            pulumi stack rm dev --yes || true
            pulumi stack init dev;
            pulumi config set azure-native:location westus
            pulumi config set azure-java-appservice-sql:sqlPassword not-a-real-password
            pulumi preview"
  example3:
    runs-on: ubuntu-latest
    steps:
      - uses: actions/checkout@v2
      - name: Set up JDK 11
        uses: actions/setup-java@v2
        with:
          java-version: '11'
          distribution: 'adopt'
          cache: 'gradle'
      - name: Validate Gradle wrapper
        uses: gradle/wrapper-validation-action@e6e38bacfdf1a337459f332974bb2327a31aaf4b
      - name: Set up Go 1.17.x
        uses: actions/setup-go@v2
        with:
          go-version: 1.17.x
      - name: Configure Go cache
        id: go-cache-paths
        run: |
          echo "::set-output name=go-build::$(go env GOCACHE)"
          echo "::set-output name=go-mod::$(go env GOMODCACHE)"
      - name: Set up Go cache
        uses: actions/cache@v2
        id: go-cache
        with:
          path: |
              ${{ steps.go-cache-paths.outputs.go-build }}
              ${{ steps.go-cache-paths.outputs.go-mod }}
          key: go-cache-${{ hashFiles('**/go.sum') }}
      - name: Ensure dependencies
        run: make ensure
      - name: Publish Pulumi Java SDK to a local Maven repo
        run: make install_sdk
      - name: Install Pulumi CLI
        uses: pulumi/action-install-pulumi-cli@v2
      - name: Install Pulumi Resource Plugins
        run: |
          pulumi plugin install resource aws v4.37.3;
          pulumi plugin install resource azure-native v1.56.0;
          pulumi plugin install resource kubernetes v3.15.1;
          pulumi plugin install resource gcp v6.11.0;
          pulumi plugin install resource random v4.3.1;
      - uses: google-github-actions/setup-gcloud@master
        with:
          project_id: pulumi-development
          service_account_key: ${{ secrets.GCP_SA_KEY }}
          export_default_credentials: true
      - name: run example gcp-java-gke-hello-world
        run: |
          make provider.gcp.build provider.gcp.install
          make provider.kubernetes.build provider.kubernetes.install
          make bin/pulumi-language-jvm
          bash -c  "export PATH=\"$PATH:$(pwd)/bin/\" &&
            cd tests/examples/gcp-java-gke-hello-world &&
            ./gradlew install &&
            pulumi stack rm dev --yes || true
            pulumi stack init dev;
            pulumi config set gcp:zone us-west1-a
            pulumi preview"
  example4:
    runs-on: ubuntu-latest
    steps:
      - uses: actions/checkout@v2
      - name: Set up JDK 11
        uses: actions/setup-java@v2
        with:
          java-version: '11'
          distribution: 'adopt'
          cache: 'gradle'
      - name: Validate Gradle wrapper
        uses: gradle/wrapper-validation-action@e6e38bacfdf1a337459f332974bb2327a31aaf4b
      - name: Set up Go 1.17.x
        uses: actions/setup-go@v2
        with:
          go-version: 1.17.x
      - name: Configure Go cache
        id: go-cache-paths
        run: |
          echo "::set-output name=go-build::$(go env GOCACHE)"
          echo "::set-output name=go-mod::$(go env GOMODCACHE)"
      - name: Set up Go cache
        uses: actions/cache@v2
        id: go-cache
        with:
          path: |
              ${{ steps.go-cache-paths.outputs.go-build }}
              ${{ steps.go-cache-paths.outputs.go-mod }}
          key: go-cache-${{ hashFiles('**/go.sum') }}
      - name: Ensure dependencies
        run: make ensure
      - name: Publish Pulumi Java SDK to a local Maven repo
        run: make install_sdk
      - name: Install Pulumi CLI
        uses: pulumi/action-install-pulumi-cli@v2
      - name: Install Pulumi Resource Plugins
        run: |
          pulumi plugin install resource aws v4.37.3;
          pulumi plugin install resource azure-native v1.56.0;
          pulumi plugin install resource kubernetes v3.15.1;
          pulumi plugin install resource gcp v6.11.0;
          pulumi plugin install resource random v4.3.1;
      - name: run example minimal
        run: |
          make bin/pulumi-language-jvm
          bash -c  "export PATH=\"$PATH:$(pwd)/bin/\" &&
            cd tests/examples/minimal &&
            ./gradlew install &&
            pulumi destroy -s dev --yes || true
            pulumi stack rm dev --yes || true
            pulumi stack init dev;
            pulumi config set minimal:name foo &&
            pulumi config set minimal:secret bar &&
            pulumi preview
            pulumi up -s dev --yes
            pulumi destroy -s dev --yes || true
            "
  example5:
    runs-on: ubuntu-latest
    steps:
      - uses: actions/checkout@v2
      - name: Set up JDK 11
        uses: actions/setup-java@v2
        with:
          java-version: '11'
          distribution: 'adopt'
          cache: 'gradle'
      - name: Validate Gradle wrapper
        uses: gradle/wrapper-validation-action@e6e38bacfdf1a337459f332974bb2327a31aaf4b
      - name: Set up Go 1.17.x
        uses: actions/setup-go@v2
        with:
          go-version: 1.17.x
      - name: Configure Go cache
        id: go-cache-paths
        run: |
          echo "::set-output name=go-build::$(go env GOCACHE)"
          echo "::set-output name=go-mod::$(go env GOMODCACHE)"
      - name: Set up Go cache
        uses: actions/cache@v2
        id: go-cache
        with:
          path: |
              ${{ steps.go-cache-paths.outputs.go-build }}
              ${{ steps.go-cache-paths.outputs.go-mod }}
          key: go-cache-${{ hashFiles('**/go.sum') }}
      - name: Ensure dependencies
        run: make ensure
      - name: Publish Pulumi Java SDK to a local Maven repo
        run: make install_sdk
      - name: Install Pulumi CLI
        uses: pulumi/action-install-pulumi-cli@v2
      - name: Configure AWS Credentials
        uses: aws-actions/configure-aws-credentials@v1
        with:
          aws-access-key-id: ${{ secrets.AWS_ACCESS_KEY_ID }}
          aws-region: ${{ env.AWS_REGION }}
          aws-secret-access-key: ${{ secrets.AWS_SECRET_ACCESS_KEY }}
          role-duration-seconds: 3600
          role-session-name: ${{ env.PROVIDER }}@githubActions
          role-to-assume: ${{ secrets.AWS_CI_ROLE_ARN }}
      - name: Install Pulumi Resource Plugins
        run: |
          pulumi plugin install resource aws v4.37.3;
          pulumi plugin install resource aws-native v0.12.0
          pulumi plugin install resource azure-native v1.56.0;
          pulumi plugin install resource kubernetes v3.15.1;
          pulumi plugin install resource gcp v6.11.0;
          pulumi plugin install resource random v4.3.1;
      - name: run example aws-native-java-s3-folder
        run: |
          make provider.aws.build provider.aws.install
          make provider.aws-native.build provider.aws-native.install
          make bin/pulumi-language-jvm
          bash -c  "export PATH=\"$PATH:$(pwd)/bin/\" &&
            cd tests/examples/aws-native-java-s3-folder &&
            ./gradlew install &&
            pulumi destroy -s dev --yes || true
            pulumi stack rm dev --yes || true
            pulumi stack init dev;
            pulumi preview"
  example6:
    runs-on: ubuntu-latest
    steps:
      - uses: actions/checkout@v2
      - name: Set up JDK 11
        uses: actions/setup-java@v2
        with:
          java-version: '11'
          distribution: 'adopt'
          cache: 'gradle'
      - name: Validate Gradle wrapper
        uses: gradle/wrapper-validation-action@e6e38bacfdf1a337459f332974bb2327a31aaf4b
      - name: Set up Go 1.17.x
        uses: actions/setup-go@v2
        with:
          go-version: 1.17.x
      - name: Configure Go cache
        id: go-cache-paths
        run: |
          echo "::set-output name=go-build::$(go env GOCACHE)"
          echo "::set-output name=go-mod::$(go env GOMODCACHE)"
      - name: Set up Go cache
        uses: actions/cache@v2
        id: go-cache
        with:
          path: |
              ${{ steps.go-cache-paths.outputs.go-build }}
              ${{ steps.go-cache-paths.outputs.go-mod }}
          key: go-cache-${{ hashFiles('**/go.sum') }}
      - name: Ensure dependencies
        run: make ensure
      - name: Publish Pulumi Java SDK to a local Maven repo
        run: make install_sdk
      - name: Install Pulumi CLI
        uses: pulumi/action-install-pulumi-cli@v2
      - name: Install Pulumi Resource Plugins
        run: |
          pulumi plugin install resource aws v4.37.3;
          pulumi plugin install resource azure-native v1.56.0;
          pulumi plugin install resource kubernetes v3.15.1;
          pulumi plugin install resource gcp v6.11.0;
          pulumi plugin install resource random v4.3.1;
      #- name: Auth
      #  uses: azure/login@v1
      #  with:
      #    creds: ${{ secrets.AZURE_IAM_SP_CREDS }}
      - env:
          PULUMI_ACCESS_TOKEN: ${{ secrets.PULUMI_ACCESS_TOKEN }}
          ARM_CLIENT_ID: ${{ secrets.ARM_CLIENT_ID }}
          ARM_CLIENT_SECRET: ${{ secrets.ARM_CLIENT_SECRET }}
          ARM_SUBSCRIPTION_ID: ${{ secrets.ARM_SUBSCRIPTION_ID }}
          ARM_TENANT_ID: ${{ secrets.ARM_TENANT_ID }}
        name: run example azure-java-static-website
        run: |
          make provider.azure-native.build provider.azure-native.install
          make bin/pulumi-language-jvm
          bash -c  "export PATH=\"$PATH:$(pwd)/bin/\" &&
            cd tests/examples/azure-java-static-website &&
            ./gradlew install &&
            pulumi stack rm dev --yes || true
            pulumi stack init dev;
            pulumi config set azure-native:location westus
            pulumi preview"
  example7:
    runs-on: ubuntu-latest
    steps:
      - uses: actions/checkout@v2
      - name: Set up JDK 11
        uses: actions/setup-java@v2
        with:
          java-version: '11'
          distribution: 'adopt'
          cache: 'gradle'
      - name: Validate Gradle wrapper
        uses: gradle/wrapper-validation-action@e6e38bacfdf1a337459f332974bb2327a31aaf4b
      - name: Set up Go 1.17.x
        uses: actions/setup-go@v2
        with:
          go-version: 1.17.x
      - name: Configure Go cache
        id: go-cache-paths
        run: |
          echo "::set-output name=go-build::$(go env GOCACHE)"
          echo "::set-output name=go-mod::$(go env GOMODCACHE)"
      - name: Set up Go cache
        uses: actions/cache@v2
        id: go-cache
        with:
          path: |
              ${{ steps.go-cache-paths.outputs.go-build }}
              ${{ steps.go-cache-paths.outputs.go-mod }}
          key: go-cache-${{ hashFiles('**/go.sum') }}
      - name: Ensure dependencies
        run: make ensure
      - name: Publish Pulumi Java SDK to a local Maven repo
        run: make install_sdk
      - name: Install Pulumi CLI
        uses: pulumi/action-install-pulumi-cli@v2
      - name: Install Pulumi Resource Plugins
        run: |
          pulumi plugin install resource aws v4.37.3;
          pulumi plugin install resource azure-native v1.56.0;
          pulumi plugin install resource kubernetes v3.15.1;
          pulumi plugin install resource gcp v6.11.0;
          pulumi plugin install resource random v4.3.1;
      - name: run example random
        run: |
          make provider.random.build provider.random.install
          make bin/pulumi-language-jvm
          bash -c  "export PATH=\"$PATH:$(pwd)/bin/\" &&
            cd tests/examples/random &&
            ./gradlew install &&
            pulumi destroy -s dev --yes || true
            pulumi stack rm dev --yes || true
            pulumi stack init dev;
            pulumi preview
            pulumi up -s dev --yes
            pulumi destroy -s dev --yes || true"
    strategy:
      fail-fast: true
  go-lint:
    container: golangci/golangci-lint:latest
    name: Lint ${{ matrix.directory }}
    strategy:
      matrix:
        directory: [ pkg ]
    runs-on: ubuntu-latest
    steps:
      - name: Checkout Repo
        uses: actions/checkout@v2
        with:
          ref: ${{ env.PR_COMMIT_SHA }}
      - name: Lint ${{ matrix.directory }}
        run: |
          cd ${{ matrix.directory }} && golangci-lint run -c ../.golangci.yml<|MERGE_RESOLUTION|>--- conflicted
+++ resolved
@@ -53,20 +53,6 @@
         run: make build_go
       - name: Test Pulumi JVM Language Provider and Codegen
         run: make test_go
-<<<<<<< HEAD
-      ###
-      - name: Build providers JVM SDK
-        run: |
-          make provider.random.build && make provider.random.install &&
-          make provider.azure-native.build && make provider.azure-native.install &&
-          make provider.google-native.build && make provider.google-native.install &&
-          make provider.gcp.build && make provider.gcp.install &&
-          make provider.aws.build && make provider.aws.install &&
-          make provider.aws-native.build && make provider.aws-native.install &&
-          make provider.kubernetes.build && make provider.kubernetes.install &&
-          make provider.docker.build && make provider.docker.install &&
-          make provider.eks.build && make provider.eks.install
-=======
       - name: Build JVM SDK provider random
         run: make provider.random.build provider.random.install
       - name: Build JVM SDK provider azure-native
@@ -83,7 +69,8 @@
         run: make provider.kubernetes.build provider.kubernetes.install
       - name: Build JVM SDK provider docker
         run: make provider.docker.build provider.docker.install
->>>>>>> bf320019
+      - name: Build JVM SDK provider eks
+        run: make provider.docker.build provider.eks.install
       - name: Integration tests
         run: make integration_tests
     strategy:
