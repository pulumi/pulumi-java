--- conflicted
+++ resolved
@@ -269,9 +269,6 @@
         run: make install_sdk
       - name: Install Pulumi CLI
         uses: pulumi/action-install-pulumi-cli@v2
-<<<<<<< HEAD
-      - uses: google-github-actions/setup-gcloud@main
-=======
       - name: Install Pulumi Resource Plugins
         run: |
           pulumi plugin install resource aws v4.37.3;
@@ -280,7 +277,6 @@
           pulumi plugin install resource gcp v6.11.0;
           pulumi plugin install resource random v4.3.1;
       - uses: google-github-actions/setup-gcloud@v0
->>>>>>> 99763df1
         with:
           project_id: pulumi-development
           service_account_key: ${{ secrets.GCP_SA_KEY }}
