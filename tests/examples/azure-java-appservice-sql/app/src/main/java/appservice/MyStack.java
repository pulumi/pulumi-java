package appservice;

import io.pulumi.Config;
import io.pulumi.Stack;
import io.pulumi.asset.FileArchive;
import io.pulumi.azurenative.insights.Component;
import io.pulumi.azurenative.insights.ComponentArgs;
import io.pulumi.azurenative.insights.enums.ApplicationType;
import io.pulumi.azurenative.resources.ResourceGroup;
import io.pulumi.azurenative.sql.Database;
import io.pulumi.azurenative.sql.DatabaseArgs;
import io.pulumi.azurenative.sql.Server;
import io.pulumi.azurenative.sql.ServerArgs;
import io.pulumi.azurenative.storage.StorageFunctions;
import io.pulumi.azurenative.storage.Blob;
import io.pulumi.azurenative.storage.BlobArgs;
import io.pulumi.azurenative.storage.BlobContainer;
import io.pulumi.azurenative.storage.BlobContainerArgs;
import io.pulumi.azurenative.storage.StorageAccount;
import io.pulumi.azurenative.storage.StorageAccountArgs;
import io.pulumi.azurenative.storage.enums.HttpProtocol;
import io.pulumi.azurenative.storage.enums.Kind;
import io.pulumi.azurenative.storage.enums.Permissions;
import io.pulumi.azurenative.storage.enums.PublicAccess;
import io.pulumi.azurenative.storage.enums.SignedResource;
import io.pulumi.azurenative.storage.enums.SkuName;
import io.pulumi.azurenative.storage.inputs.ListStorageAccountServiceSASArgs;
import io.pulumi.azurenative.storage.inputs.SkuArgs;
import io.pulumi.azurenative.storage.outputs.ListStorageAccountServiceSASResult;
import io.pulumi.azurenative.web.AppServicePlan;
import io.pulumi.azurenative.web.AppServicePlanArgs;
import io.pulumi.azurenative.web.WebApp;
import io.pulumi.azurenative.web.WebAppArgs;
import io.pulumi.azurenative.web.enums.ConnectionStringType;
import io.pulumi.azurenative.web.inputs.ConnStringInfoArgs;
import io.pulumi.azurenative.web.inputs.NameValuePairArgs;
import io.pulumi.azurenative.web.inputs.SiteConfigArgs;
import io.pulumi.azurenative.web.inputs.SkuDescriptionArgs;
import io.pulumi.core.Either;
import io.pulumi.core.Output;
import io.pulumi.core.annotations.Export;
import io.pulumi.deployment.InvokeOptions;

public final class MyStack extends Stack {

    @Export(name="endpoint", type=String.class)
    private final Output<String> endpoint;

    public MyStack() {
        var resourceGroup = new ResourceGroup("resourceGroup");

        var storageAccount = new StorageAccount("sa",
                StorageAccountArgs.builder().resourceGroupName(resourceGroup.getName())
                        .kind(Either.ofRight(Kind.StorageV2))
                        .sku(SkuArgs.builder().name(Either.ofRight(SkuName.Standard_LRS)).build())
                        .build());

        var storageContainer = new BlobContainer("container",
                BlobContainerArgs.builder().resourceGroupName(resourceGroup.getName())
                        .accountName(storageAccount.getName())
                        .publicAccess(PublicAccess.None)
                        .build());

        var blob = new Blob("blob",
                BlobArgs.builder().resourceGroupName(resourceGroup.getName())
                        .accountName(storageAccount.getName())
                        .containerName(storageContainer.getName())
                        .source(new FileArchive("wwwroot"))
                        .build());

        var codeBlobUrl = getSASToken(storageAccount.getName(), storageContainer.getName(), blob.getName(), resourceGroup.getName());

        var appInsights = new Component("ai",
                ComponentArgs.builder().resourceGroupName(resourceGroup.getName())
                        .kind("web")
                        .applicationType(Either.ofRight(ApplicationType.Web))
                        .build());

        var username = "pulumi";

        // Get the password to use for SQL from config.
        var config = Config.of();
        var pwd = config.require("sqlPassword");

        var sqlServer = new Server("sqlserver",
                ServerArgs.builder().resourceGroupName(resourceGroup.getName())
                        .administratorLogin(username)
                        .administratorLoginPassword(pwd)
                        .version("12.0")
                        .build());

        var database = new Database("db",
                DatabaseArgs.builder().resourceGroupName(resourceGroup.getName())
                        .serverName(sqlServer.getName())
                        .sku(io.pulumi.azurenative.sql.inputs.SkuArgs.builder().name("S0").build())
                        .build());

        var appServicePlan = new AppServicePlan("asp",
                AppServicePlanArgs.builder().resourceGroupName(resourceGroup.getName())
                        .kind("App")
                        .sku(SkuDescriptionArgs.builder().name("B1").tier("Basic").build())
                        .build());

        var app = new WebApp("webapp",
                WebAppArgs.builder().resourceGroupName(resourceGroup.getName())
                        .serverFarmId(appServicePlan.getId())
                        .siteConfig(SiteConfigArgs.builder()
                                .appSettings(
                                        NameValuePairArgs.builder()
                                            .name("APPINSIGHTS_INSTRUMENTATIONKEY")
                                            .value(appInsights.getInstrumentationKey())
                                            .build(),
                                        NameValuePairArgs.builder()
                                            .name("APPLICATIONINSIGHTS_CONNECTION_STRING")
                                            .value(Output.format("InstrumentationKey=%s", appInsights.getInstrumentationKey()))
                                            .build(),
                                        NameValuePairArgs.builder()
                                            .name("ApplicationInsightsAgent_EXTENSION_VERSION")
                                            .value("~2")
                                            .build(),
                                        NameValuePairArgs.builder()
                                            .name("WEBSITE_RUN_FROM_PACKAGE")
                                            .value(codeBlobUrl)
                                            .build())
                                .connectionStrings(
                                        ConnStringInfoArgs.builder()
                                            .name("db")
                                            .connectionString(
                                                Output.format(
                                    "Server=tcp:%s.database.windows.net;initial catalog=%s;user ID=%s;password=%s;Min Pool Size=0;Max Pool Size=30;Persist Security Info=true;",
                                                   sqlServer.getName(), database.getName(), Output.of(username), Output.of(pwd)))
                                            .type(ConnectionStringType.SQLAzure)
                                            .build())
                                .build())
                        .httpsOnly(true)
                        .build());

        this.endpoint = Output.format("https://%s", app.getDefaultHostName());
    }

    private Output<String> getSASToken(Output<String> storageAccountName, Output<String> storageContainerName,
                                       Output<String> blobName, Output<String> resourceGroupName) {
<<<<<<< HEAD
        var blobSAS = Output.tuple(resourceGroupName, storageAccountName, storageContainerName).applyFuture(t ->
            StorageFunctions.listStorageAccountServiceSAS(
                ListStorageAccountServiceSASArgs.builder().resourceGroupName(t.t1)
                        .accountName(t.t2)
                        .protocols(HttpProtocol.Https)
                        .sharedAccessStartTime("2022-01-01")
                        .sharedAccessExpiryTime("2030-01-01")
                        .resource(Either.ofRight(SignedResource.C))
                        .permissions(Either.ofRight(Permissions.R))
                        .canonicalizedResource(String.format("/blob/%s/%s", t.t2, t.t3))
                        .contentType("application/json")
                        .cacheControl("max-age=5")
                        .contentDisposition("inline")
                        .contentEncoding("deflate")
                        .build()));
=======
        var blobSAS =
                Output.tuple(resourceGroupName, storageAccountName, storageContainerName).apply(t -> {
                    var resourceGroup = t.t1;
                    var storageAccount = t.t2;
                    var storageContainer = t.t3;
                    var canonical = String.format("/blob/%s/%s", storageAccount, storageContainer);
                    var result = ListStorageAccountServiceSAS.invokeAsync(
                            ListStorageAccountServiceSASArgs.builder().resourceGroupName(resourceGroup)
                                    .accountName(storageAccount)
                                    .protocols(HttpProtocol.Https)
                                    .sharedAccessStartTime("2022-01-01")
                                    .sharedAccessExpiryTime("2030-01-01")
                                    .resource(Either.ofRight(SignedResource.C))
                                    .permissions(Either.ofRight(Permissions.R))
                                    .canonicalizedResource(canonical)
                                    .contentType("application/json")
                                    .cacheControl("max-age=5")
                                    .contentDisposition("inline")
                                    .contentEncoding("deflate")
                                    .build(),
                            InvokeOptions.Empty);
                    return Output.of(result);
                });
>>>>>>> 7c6f0d75
        var token = blobSAS.applyValue(ListStorageAccountServiceSASResult::getServiceSasToken);
        return Output.format("https://%s.blob.core.windows.net/%s/%s?%s",
                storageAccountName, storageContainerName, blobName, token);
    }
}<|MERGE_RESOLUTION|>--- conflicted
+++ resolved
@@ -140,30 +140,13 @@
 
     private Output<String> getSASToken(Output<String> storageAccountName, Output<String> storageContainerName,
                                        Output<String> blobName, Output<String> resourceGroupName) {
-<<<<<<< HEAD
-        var blobSAS = Output.tuple(resourceGroupName, storageAccountName, storageContainerName).applyFuture(t ->
-            StorageFunctions.listStorageAccountServiceSAS(
-                ListStorageAccountServiceSASArgs.builder().resourceGroupName(t.t1)
-                        .accountName(t.t2)
-                        .protocols(HttpProtocol.Https)
-                        .sharedAccessStartTime("2022-01-01")
-                        .sharedAccessExpiryTime("2030-01-01")
-                        .resource(Either.ofRight(SignedResource.C))
-                        .permissions(Either.ofRight(Permissions.R))
-                        .canonicalizedResource(String.format("/blob/%s/%s", t.t2, t.t3))
-                        .contentType("application/json")
-                        .cacheControl("max-age=5")
-                        .contentDisposition("inline")
-                        .contentEncoding("deflate")
-                        .build()));
-=======
         var blobSAS =
                 Output.tuple(resourceGroupName, storageAccountName, storageContainerName).apply(t -> {
                     var resourceGroup = t.t1;
                     var storageAccount = t.t2;
                     var storageContainer = t.t3;
                     var canonical = String.format("/blob/%s/%s", storageAccount, storageContainer);
-                    var result = ListStorageAccountServiceSAS.invokeAsync(
+                    var result = StorageFunctions.listStorageAccountServiceSAS(
                             ListStorageAccountServiceSASArgs.builder().resourceGroupName(resourceGroup)
                                     .accountName(storageAccount)
                                     .protocols(HttpProtocol.Https)
@@ -176,11 +159,9 @@
                                     .cacheControl("max-age=5")
                                     .contentDisposition("inline")
                                     .contentEncoding("deflate")
-                                    .build(),
-                            InvokeOptions.Empty);
+                                    .build());
                     return Output.of(result);
                 });
->>>>>>> 7c6f0d75
         var token = blobSAS.applyValue(ListStorageAccountServiceSASResult::getServiceSasToken);
         return Output.format("https://%s.blob.core.windows.net/%s/%s?%s",
                 storageAccountName, storageContainerName, blobName, token);
