--- conflicted
+++ resolved
@@ -22,20 +22,12 @@
     private final Output<String> publicHostName;
 
     public MyStack() throws InterruptedException, ExecutionException {
-<<<<<<< HEAD
-        final var ami = GetAmi.invokeAsync(
-            $ -> $.filters(List.of(new GetAmiFilter("name", List.of("amzn-ami-hvm-*-x86_64-ebs"))))
-                .owners(List.of("137112412989"))
-                .mostRecent(true)
-        , null).thenApply(fn -> fn.getId());
-=======
         final var ami = GetAmi.invokeAsync($ ->
         {
             $.filters(List.of(new GetAmiFilter("name", List.of("amzn-ami-hvm-*-x86_64-ebs"))))
                 .owners(List.of("137112412989"))
                 .mostRecent(true);
         }, null).thenApply(fn -> fn.getId());
->>>>>>> 7c93f688
 
         final var group = new io.pulumi.aws.ec2.SecurityGroup("web-secgrp", $ ->
         {
@@ -55,14 +47,6 @@
             "echo \"Hello, World!\" > index.html\n"+
             "nohup python -m SimpleHTTPServer 80 &";
 
-<<<<<<< HEAD
-        final var server = new Instance("web-server-www",
-            $ -> $.tags(Map.of("Name", "web-server-www"))
-                .instanceType(Input.ofRight(io.pulumi.aws.ec2.enums.InstanceType.T2_Micro))
-                .vpcSecurityGroupIds(group.getId().applyValue(List::of).toInput())
-                .ami(Input.of(ami))
-                .userData(userData));
-=======
         final var server = new Instance("web-server-www", $ -> {
                 $.tags(Map.of("Name", "web-server-www"))
                     .instanceType(Output.ofRight(io.pulumi.aws.ec2.enums.InstanceType.T2_Micro))
@@ -70,7 +54,6 @@
                     .ami(Output.of(ami))
                     .userData(userData);
         });
->>>>>>> 7c93f688
 
         this.publicIp = server.getPublicIp();
         this.publicHostName = server.getPublicDns();
