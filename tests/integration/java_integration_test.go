// Copyright 2016-2021, Pulumi Corporation.  All rights reserved.

package integration

import (
	"fmt"
	"os"
	"os/exec"
	"path/filepath"
	"testing"

	"github.com/stretchr/testify/assert"
	"github.com/stretchr/testify/require"

	"github.com/pulumi/pulumi/pkg/v3/engine"
	"github.com/pulumi/pulumi/pkg/v3/testing/integration"
	"github.com/pulumi/pulumi/sdk/v3/go/common/resource"
	"github.com/pulumi/pulumi/sdk/v3/go/common/tokens"
)

func TestIntegrations(t *testing.T) {
	t.Run("stack-reference", func(t *testing.T) {
		dir := filepath.Join(getCwd(t), "stack-reference")
		test := getJavaBase(t, integration.ProgramTestOptions{
			Dir:           dir,
			Quick:         true,
			DebugUpdates:  false,
			DebugLogLevel: 0,
			Env: []string{
				"PULUMI_EXCESSIVE_DEBUG_OUTPUT=false",
			},
			ExtraRuntimeValidation: func(t *testing.T, stackInfo integration.RuntimeValidationStackInfo) {
				rawVal := stackInfo.Outputs["val"]
				val, isArray := rawVal.([]interface{})
				assert.Truef(t, isArray, "output 'val' was not serialized as an array, got %T", rawVal)
				assert.Equal(t, 2, len(val))
				assert.Equal(t, "a", val[0])
				assert.Equal(t, "b", val[1])
			},
			EditDirs: []integration.EditDir{
				{
					Dir:      filepath.Join(dir, "step1"),
					Additive: true,
					Verbose:  true,
					ExtraRuntimeValidation: func(t *testing.T, stackInfo integration.RuntimeValidationStackInfo) {
						rawVal2 := stackInfo.Outputs["val2"]
						val2, isMap := rawVal2.(map[string]interface{}) // it is a secret
						assert.Truef(t, isMap, "secret output 'val2' was not serialized as a map, got %T", rawVal2)
						assert.Equal(t, resource.SecretSig, val2[resource.SigKey].(string))
						_, ok := val2["ciphertext"]
						assert.Truef(t, ok, "secret output value 'val2[\"ciphertext\"]' is missing, got: %v", val2)
					},
				},
				{
					Dir:      filepath.Join(dir, "step2"),
					Additive: true,
					Verbose:  true,
					ExtraRuntimeValidation: func(t *testing.T, stackInfo integration.RuntimeValidationStackInfo) {
						rawVal := stackInfo.Outputs["gotExpectedError"]
						gotExpectedError, isBool := rawVal.(bool)
						assert.Truef(t, isBool, "output 'gotExpectedError' was not serialized as a bool, got %T", rawVal)
						assert.True(t, gotExpectedError)
					},
				},
			},
		})
		integration.ProgramTest(t, &test)
	})
	t.Run("stack-transformation", func(t *testing.T) {
		dir := filepath.Join(getCwd(t), "stack-transformation")
		test := getJavaBase(t, integration.ProgramTestOptions{
			Dir:                    dir,
			Quick:                  true,
			DebugUpdates:           false,
			DebugLogLevel:          0,
			ExtraRuntimeValidation: stackTransformationValidator(),
		})
		integration.ProgramTest(t, &test)
	})
<<<<<<< HEAD
	t.Run("stack-transformation2", func(t *testing.T) {
		dir := filepath.Join(getCwd(t), "stack-transformation2")
		test := getJavaBase(t, integration.ProgramTestOptions{
			Dir:                    dir,
			Quick:                  true,
			DebugUpdates:           false,
			DebugLogLevel:          0,
			ExtraRuntimeValidation: stackTransformationValidator(),
=======

	t.Run("convert", func(t *testing.T) {
		t.Skip("TODO re-enable once pulumi CLI ships needed GenerateProject changes")

		convertedDir := t.TempDir()
		dir := filepath.Join(getCwd(t), "convert")
		pulumi, err := exec.LookPath("pulumi")
		require.NoError(t, err)
		err = integration.RunCommand(t, "pulumi convert ...", []string{
			pulumi, "convert", "--language", "java",
			"--out", convertedDir,
		}, dir, &integration.ProgramTestOptions{})
		require.NoError(t, err)
		test := getJavaBase(t, integration.ProgramTestOptions{
			Dir: convertedDir,
			Config: map[string]string{
				"azure:location": "westus2",
			},
			SkipRefresh:            true,
			SkipEmptyPreviewUpdate: true,
			SkipExportImport:       true,
			SkipUpdate:             true,
>>>>>>> 2a6cef52
		})
		integration.ProgramTest(t, &test)
	})
}

func getJavaBase(t *testing.T, testSpecificOptions integration.ProgramTestOptions) integration.ProgramTestOptions {
	repoRoot, err := filepath.Abs(filepath.Join("..", ".."))
	if err != nil {
		panic(err)
	}
	opts := integration.ProgramTestOptions{
		Env: []string{fmt.Sprintf("PULUMI_REPO_ROOT=%s", repoRoot)},
		Config: map[string]string{
			"org": "pulumi-bot",
		},
		PrepareProject: func(*engine.Projinfo) error {
			return nil // needed because defaultPrepareProject does not know about java
		},
	}
	opts = opts.With(testSpecificOptions)

	// local environment, to run locally offline, make sure you set:
	// export PULUMI_BACKEND_URL=file://~
	// export PULUMI_API=file://~
	// pulumi login --local
	pulumiAPI, ok := os.LookupEnv("PULUMI_API")
	var isAPILocal = ok && pulumiAPI == "file://~"
	pulumiBackend, ok := os.LookupEnv("PULUMI_BACKEND_URL")
	var isBackendLocal = ok && pulumiBackend == "file://~"

	var isLocal = isAPILocal || isBackendLocal
	if isLocal {
		t.Log("Running test locally")
		opts = opts.With(integration.ProgramTestOptions{
			Config: map[string]string{
				"local": "true",
			},
			CloudURL: "file://~",
		})
	}
	t.Logf("Running test with opts.CloudURL: %s", opts.CloudURL)
	return opts
}

func stackTransformationValidator() func(t *testing.T, stack integration.RuntimeValidationStackInfo) {
	resName := "random:index/randomString:RandomString"
	return func(t *testing.T, stack integration.RuntimeValidationStackInfo) {
		foundRes1 := false
		foundRes2Child := false
		foundRes3 := false
		foundRes4Child := false
		foundRes5Child := false
		for _, res := range stack.Deployment.Resources {
			// "res1" has a transformation which adds additionalSecretOutputs
			if res.URN.Name() == "res1" {
				foundRes1 = true
				assert.Equal(t, res.Type, tokens.Type(resName))
				assert.Contains(t, res.AdditionalSecretOutputs, resource.PropertyKey("length"))
			}
			// "res2" has a transformation which adds additionalSecretOutputs to it's
			// "child" and sets minUpper to 2
			if res.URN.Name() == "res2-child" {
				foundRes2Child = true
				assert.Equal(t, res.Type, tokens.Type(resName))
				assert.Equal(t, res.Parent.Type(), tokens.Type("my:component:MyComponent"))
				assert.Contains(t, res.AdditionalSecretOutputs, resource.PropertyKey("length"))
				assert.Contains(t, res.AdditionalSecretOutputs, resource.PropertyKey("special"))
				minUpper := res.Inputs["minUpper"]
				assert.NotNil(t, minUpper)
				assert.Equal(t, 2.0, minUpper.(float64))
			}
			// "res3" is impacted by a global stack transformation which sets
			// overrideSpecial to "stackvalue"
			if res.URN.Name() == "res3" {
				foundRes3 = true
				assert.Equal(t, res.Type, tokens.Type(resName))
				overrideSpecial := res.Inputs["overrideSpecial"]
				assert.NotNil(t, overrideSpecial)
				assert.Equal(t, "stackvalue", overrideSpecial.(string))
			}
			// "res4" is impacted by two component parent transformations which appends
			// to overrideSpecial "value1" and then "value2" and also a global stack
			// transformation which appends "stackvalue" to overrideSpecial.  The end
			// result should be "value1value2stackvalue".
			if res.URN.Name() == "res4-child" {
				foundRes4Child = true
				assert.Equal(t, res.Type, tokens.Type(resName))
				assert.Equal(t, res.Parent.Type(), tokens.Type("my:component:MyComponent"))
				overrideSpecial := res.Inputs["overrideSpecial"]
				assert.NotNil(t, overrideSpecial)
				assert.Equal(t, "value1value2stackvalue", overrideSpecial.(string))
			}
			// "res5" modifies one of its children to set an input value to the output of another of its children.
			if res.URN.Name() == "res5-child1" {
				foundRes5Child = true
				assert.Equal(t, res.Type, tokens.Type(resName))
				assert.Equal(t, res.Parent.Type(), tokens.Type("my:component:MyComponent"))
				length := res.Inputs["length"]
				assert.NotNil(t, length)
				assert.Equal(t, 6.0, length.(float64))
			}
		}
		assert.True(t, foundRes1)
		assert.True(t, foundRes2Child)
		assert.True(t, foundRes3)
		assert.True(t, foundRes4Child)
		assert.True(t, foundRes5Child)
	}
}<|MERGE_RESOLUTION|>--- conflicted
+++ resolved
@@ -77,7 +77,6 @@
 		})
 		integration.ProgramTest(t, &test)
 	})
-<<<<<<< HEAD
 	t.Run("stack-transformation2", func(t *testing.T) {
 		dir := filepath.Join(getCwd(t), "stack-transformation2")
 		test := getJavaBase(t, integration.ProgramTestOptions{
@@ -86,8 +85,7 @@
 			DebugUpdates:           false,
 			DebugLogLevel:          0,
 			ExtraRuntimeValidation: stackTransformationValidator(),
-=======
-
+	})
 	t.Run("convert", func(t *testing.T) {
 		t.Skip("TODO re-enable once pulumi CLI ships needed GenerateProject changes")
 
@@ -109,7 +107,6 @@
 			SkipEmptyPreviewUpdate: true,
 			SkipExportImport:       true,
 			SkipUpdate:             true,
->>>>>>> 2a6cef52
 		})
 		integration.ProgramTest(t, &test)
 	})
