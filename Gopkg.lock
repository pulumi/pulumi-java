# This file is autogenerated, do not edit; changes may be undone by the next 'dep ensure'.


[[projects]]
  name = "github.com/apache/thrift"
  packages = ["lib/go/thrift"]
  revision = "b2a4d4ae21c789b689dd162deb819665567f481c"
  version = "0.10.0"

[[projects]]
  name = "github.com/aws/aws-sdk-go"
  packages = ["aws","aws/awserr","aws/awsutil","aws/client","aws/client/metadata","aws/corehandlers","aws/credentials","aws/credentials/ec2rolecreds","aws/credentials/endpointcreds","aws/credentials/stscreds","aws/defaults","aws/ec2metadata","aws/endpoints","aws/request","aws/session","aws/signer/v4","internal/shareddefaults","private/protocol","private/protocol/json/jsonutil","private/protocol/jsonrpc","private/protocol/query","private/protocol/query/queryutil","private/protocol/rest","private/protocol/restxml","private/protocol/xml/xmlutil","service/cloudwatch","service/cloudwatchlogs","service/s3","service/sts"]
  revision = "e6c5e190452424b404ecdb81d6e3991d46b18e9d"
  version = "v1.12.26"

[[projects]]
  name = "github.com/bgentry/speakeasy"
  packages = ["."]
  revision = "4aabc24848ce5fd31929f7d1e4ea74d3709c14cd"
  version = "v0.1.0"

[[projects]]
  branch = "master"
  name = "github.com/codahale/hdrhistogram"
  packages = ["."]
  revision = "3a0bb77429bd3a61596f5e8a3172445844342120"

[[projects]]
  name = "github.com/davecgh/go-spew"
  packages = ["spew"]
  revision = "346938d642f2ec3594ed81d874461961cd0faa76"
  version = "v1.1.0"

[[projects]]
  name = "github.com/go-ini/ini"
  packages = ["."]
  revision = "a343d9870e3952dd8a0b894f9e221e210189fefe"
  version = "v1.31.0"

[[projects]]
  branch = "master"
  name = "github.com/golang/glog"
  packages = ["."]
  revision = "23def4e6c14b4da8ac2ed8007337bc5eb5007998"

[[projects]]
  branch = "master"
  name = "github.com/golang/protobuf"
  packages = ["proto","protoc-gen-go/descriptor","ptypes","ptypes/any","ptypes/duration","ptypes/empty","ptypes/struct","ptypes/timestamp"]
  revision = "1643683e1b54a9e88ad26d98f81400c8c9d9f4f9"

[[projects]]
  branch = "master"
  name = "github.com/grpc-ecosystem/grpc-opentracing"
  packages = ["go/otgrpc"]
  revision = "01f8541d537215b2867e2745a1eb85c58c7c6b81"

[[projects]]
  branch = "master"
  name = "github.com/hashicorp/errwrap"
  packages = ["."]
  revision = "7554cd9344cec97297fa6649b055a8c98c2a1e55"

[[projects]]
  branch = "master"
  name = "github.com/hashicorp/go-multierror"
  packages = ["."]
  revision = "83588e72410abfbe4df460eeb6f30841ae47d4c4"

[[projects]]
  name = "github.com/inconshreveable/mousetrap"
  packages = ["."]
  revision = "76626ae9c91c4f2a10f34cad8ce83ea42c93bb75"
  version = "v1.0"

[[projects]]
  name = "github.com/jmespath/go-jmespath"
  packages = ["."]
  revision = "0b12d6b5"

[[projects]]
  branch = "master"
  name = "github.com/mitchellh/go-ps"
  packages = ["."]
  revision = "4fdf99ab29366514c69ccccddab5dc58b8d84062"

[[projects]]
  name = "github.com/opentracing/opentracing-go"
  packages = [".","ext","log"]
  revision = "1949ddbfd147afd4d964a9f00b24eb291e0e7c38"
  version = "v1.0.2"

[[projects]]
  name = "github.com/pkg/errors"
  packages = ["."]
  revision = "645ef00459ed84a119197bfb8d8205042c6df63d"
  version = "v0.8.0"

[[projects]]
  name = "github.com/pmezard/go-difflib"
  packages = ["difflib"]
  revision = "792786c7400a136282c1664665ae0a8db921c6c2"
  version = "v1.0.0"

[[projects]]
  branch = "master"
  name = "github.com/reconquest/loreley"
  packages = ["."]
  revision = "2ab6b7470a54bfa9b5b0289f9b4e8fc4839838f7"

[[projects]]
  branch = "master"
  name = "github.com/sabhiram/go-gitignore"
  packages = ["."]
  revision = "362f9845770f1606d61ba3ddf9cfb1f0780d2ffe"

[[projects]]
  branch = "master"
  name = "github.com/sergi/go-diff"
  packages = ["diffmatchpatch"]
  revision = "2fc9cd33b5f86077aa3e0f442fa0476a9fa9a1dc"

[[projects]]
  branch = "master"
  name = "github.com/spf13/cobra"
  packages = ["."]
  revision = "f63432717259fda2ff0da668dccdfaa3de837ee6"

[[projects]]
  name = "github.com/spf13/pflag"
  packages = ["."]
  revision = "e57e3eeb33f795204c1ca35f56c44f83227c6e66"
  version = "v1.0.0"

[[projects]]
  name = "github.com/src-d/gcfg"
  packages = [".","scanner","token","types"]
  revision = "f187355171c936ac84a82793659ebb4936bc1c23"
  version = "v1.3.0"

[[projects]]
  name = "github.com/stretchr/testify"
  packages = ["assert"]
  revision = "69483b4bd14f5845b5a1e55bca19e954e827f1d0"
  version = "v1.1.4"

[[projects]]
  name = "github.com/uber/jaeger-client-go"
  packages = [".","internal/spanlog","log","thrift-gen/agent","thrift-gen/jaeger","thrift-gen/sampling","thrift-gen/zipkincore","transport/zipkin","utils"]
  revision = "3e3870040def0ebdaf65a003863fa64f5cb26139"
  version = "v2.9.0"

[[projects]]
  name = "github.com/uber/jaeger-lib"
  packages = ["metrics"]
  revision = "3b2a9ad2a045881ab7a0f81d465be54c8292ee4f"
  version = "v1.1.0"

[[projects]]
  branch = "master"
  name = "golang.org/x/crypto"
  packages = ["curve25519","ed25519","ed25519/internal/edwards25519","pbkdf2","ssh","ssh/agent","ssh/terminal"]
  revision = "6a293f2d4b14b8e6d3f0539e383f6d0d30fce3fd"

[[projects]]
  branch = "master"
  name = "golang.org/x/net"
  packages = ["context","http2","http2/hpack","idna","internal/timeseries","lex/httplex","trace"]
  revision = "a337091b0525af65de94df2eb7e98bd9962dcbe2"

[[projects]]
  branch = "master"
  name = "golang.org/x/sys"
  packages = ["unix","windows"]
  revision = "4b45465282a4624cf39876842a017334f13b8aff"

[[projects]]
  branch = "master"
  name = "golang.org/x/text"
  packages = ["collate","collate/build","internal/colltab","internal/gen","internal/tag","internal/triegen","internal/ucd","language","secure/bidirule","transform","unicode/bidi","unicode/cldr","unicode/norm","unicode/rangetable"]
  revision = "88f656faf3f37f690df1a32515b479415e1a6769"

[[projects]]
  branch = "master"
  name = "golang.org/x/tools"
  packages = ["go/ast/astutil","go/buildutil","go/loader"]
  revision = "05e91d06384e3a4eb0aba75560d254b8d5a7b431"

[[projects]]
  branch = "master"
  name = "google.golang.org/genproto"
  packages = ["googleapis/rpc/status"]
  revision = "11c7f9e547da6db876260ce49ea7536985904c9b"

[[projects]]
  name = "google.golang.org/grpc"
  packages = [".","balancer","codes","connectivity","credentials","grpclb/grpc_lb_v1/messages","grpclog","internal","keepalive","metadata","naming","peer","reflection","reflection/grpc_reflection_v1alpha","resolver","stats","status","tap","transport"]
  revision = "5ffe3083946d5603a0578721101dc8165b1d5b5f"
  version = "v1.7.2"

[[projects]]
  name = "gopkg.in/src-d/go-git.v4"
  packages = [".","config","plumbing","plumbing/format/config","plumbing/format/idxfile","plumbing/format/index","plumbing/format/objfile","plumbing/format/packfile","plumbing/format/pktline","plumbing/object","plumbing/protocol/packp","plumbing/protocol/packp/capability","plumbing/protocol/packp/sideband","plumbing/storer","plumbing/transport","plumbing/transport/client","plumbing/transport/file","plumbing/transport/git","plumbing/transport/http","plumbing/transport/internal/common","plumbing/transport/ssh","storage/filesystem","storage/filesystem/internal/dotgit","storage/memory","utils/binary","utils/diff","utils/fs","utils/fs/os","utils/ioutil"]
  revision = "c9353b2bd7c1cbdf8f78dad6deac64ed2f2ed9eb"
  version = "v4.0.0-rc5"

[[projects]]
  name = "gopkg.in/warnings.v0"
  packages = ["."]
  revision = "8a331561fe74dadba6edfc59f3be66c22c3b065d"
  version = "v0.1.1"

[[projects]]
  branch = "v2"
  name = "gopkg.in/yaml.v2"
  packages = ["."]
  revision = "eb3733d160e74a9c7e442f435eb3bea458e1d19f"

[solve-meta]
  analyzer-name = "dep"
  analyzer-version = 1
<<<<<<< HEAD
  inputs-digest = "bec14dd18d0cbcf3d8bb88226e75fa1aa455e0e2a2175655722c120046949ced"
=======
  inputs-digest = "69adbbef3db53fe722f4596dcd8eb5b0da52d0e574689c37415536806f831450"
>>>>>>> 7e48e872
  solver-name = "gps-cdcl"
  solver-version = 1<|MERGE_RESOLUTION|>--- conflicted
+++ resolved
@@ -219,10 +219,6 @@
 [solve-meta]
   analyzer-name = "dep"
   analyzer-version = 1
-<<<<<<< HEAD
-  inputs-digest = "bec14dd18d0cbcf3d8bb88226e75fa1aa455e0e2a2175655722c120046949ced"
-=======
   inputs-digest = "69adbbef3db53fe722f4596dcd8eb5b0da52d0e574689c37415536806f831450"
->>>>>>> 7e48e872
   solver-name = "gps-cdcl"
   solver-version = 1