--- conflicted
+++ resolved
@@ -5,16 +5,11 @@
 pluginFile: src/main/resources/io/pulumi/eks/plugin.json
 packageInfo:
   packageReferences:
-<<<<<<< HEAD
     "io.pulumi:pulumi": "0.0.1-SNAPSHOT"
-    "io.pulumi:aws": "4.37.3+"
-    "io.pulumi:kubernetes": "3.15.1+"
+    "io.pulumi:aws": "4.37.3-SNAPSHOT"
+    "io.pulumi:kubernetes": "3.15.1-SNAPSHOT"
 
   gprPublishSettings:
     groupId: io.pulumi
     artifactId: eks
-    repositoryUrl: https://maven.pkg.github.com/pulumi/pulumi-jvm
-=======
-    "io.pulumi:aws": "4.37.3"
-    "io.pulumi:kubernetes": "3.15.1"
->>>>>>> 4f3b4ea8
+    repositoryUrl: https://maven.pkg.github.com/pulumi/pulumi-jvm