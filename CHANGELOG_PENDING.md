### Improvements

<<<<<<< HEAD
- Plugin: clean up resources and exit cleanly on receiving SIGINT or CTRL_BREAK.
- Adds `MissingRequiredPropertyException` to the main java SDK to be used later in the generated provider SDKs.
- Plugin: will now automatically use the Gradle executor if build.gradle.kts is present
=======
>>>>>>> 99f81ca8

### Bug Fixes<|MERGE_RESOLUTION|>--- conflicted
+++ resolved
@@ -1,10 +1,5 @@
 ### Improvements
 
-<<<<<<< HEAD
-- Plugin: clean up resources and exit cleanly on receiving SIGINT or CTRL_BREAK.
-- Adds `MissingRequiredPropertyException` to the main java SDK to be used later in the generated provider SDKs.
 - Plugin: will now automatically use the Gradle executor if build.gradle.kts is present
-=======
->>>>>>> 99f81ca8
 
 ### Bug Fixes