--- conflicted
+++ resolved
@@ -1,18 +1,6 @@
 ### Improvements
-
-<<<<<<< HEAD
-- reduce verbosity of maven builds to WARN
- [#776](https://github.com/pulumi/pulumi-java/pull/776)
 
 ### Bug Fixes
 
-- [codegen] [#702](https://github.com/pulumi/pulumi-java/issues/702): 
-  Fixes `pulumi convert` (when targeting Java). Now a maven 
-  configuration (`pom.xml` with dependencies) is created and
-  the generated Java files are moved to a proper package. 
-
 - [codegen] [#771](https://github.com/pulumi/pulumi-java/issues/771):
-  Fix import path for provider resources on `pulumi convert`.
-=======
-### Bug Fixes
->>>>>>> febc9ac7
+  Fix import path for provider resources on `pulumi convert`.