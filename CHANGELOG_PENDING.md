--- conflicted
+++ resolved
@@ -1,10 +1,7 @@
 ### Improvements
 
  - Fix emitted functions for `assetArchive` and `remoteAsset` in generated programs
-<<<<<<< HEAD
  - Fix generation of `double` literals in generated programs
-=======
  - Avoid calling invokes with dependencies on unknown resources
->>>>>>> cd7a05c1
 
 ### Bug Fixes