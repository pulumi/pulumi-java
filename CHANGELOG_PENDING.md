--- conflicted
+++ resolved
@@ -1,15 +1,11 @@
 ### Improvements
 
-<<<<<<< HEAD
-- Fix #430 - now you can pass both plain Object and Output-wrapped objects to Output.format, as in: Output.format("Resource %s has ID %s", myResource, myResource.getId())
-
-### Bug Fixes
-=======
+- Fix #430: now you can pass both plain Object and Output-wrapped objects to Output.format, as in: Output.format("Resource %s has ID %s", myResource, myResource.getId())
+[#539](https://github.com/pulumi/pulumi-java/pull/539)
 - Fix #476: add examples from PulumiUp
 [#542](https://github.com/pulumi/pulumi-java/pull/542)
 
 ### Bug Fixes
 
 - Programgen adapted to latest changes in SDK
-[#545](https://github.com/pulumi/pulumi-java/pull/545)
->>>>>>> 1179190f
+[#545](https://github.com/pulumi/pulumi-java/pull/545)