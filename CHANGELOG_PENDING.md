--- conflicted
+++ resolved
@@ -1,11 +1,8 @@
 ### Improvements
 
-<<<<<<< HEAD
 - Add ability to disable toString on Output<T>
+- Update to pulumi 3.150.0
 - Add the `previewOnly` option to the `refresh` command in the Automation API
-=======
-- Update to pulumi 3.150.0
->>>>>>> 32bcb692
 
 ### Bug Fixes
 
