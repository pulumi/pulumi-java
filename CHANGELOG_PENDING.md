--- conflicted
+++ resolved
@@ -9,13 +9,10 @@
 [#542](https://github.com/pulumi/pulumi-java/pull/542)
 - Fix #546: generated Java programs from PCL now also generate custom resource options
 [#558](https://github.com/pulumi/pulumi-java/pull/558)
-<<<<<<< HEAD
 - Fix #547: Implement fully qualified imports for generated programs from PCL
 [#596](https://github.com/pulumi/pulumi-java/pull/596)
-=======
 - [codegen] make sure all overloads of function invokes have doc comments
 [#581](https://github.com/pulumi/pulumi-java/pull/581)
->>>>>>> 40c68a28
 
 - GitHub Actions: JDK 'adopt' -> 'temurin'
 
