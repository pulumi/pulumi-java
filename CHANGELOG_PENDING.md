--- conflicted
+++ resolved
@@ -1,14 +1,10 @@
 ### Improvements
-
-<<<<<<< HEAD
 
 - Fix #534: StackReferenceArgs can now be instantiated using StackReferenceArgs.builder() and StackReferenceArgs.Builder, 
   also StackReferenceArgs.getName() was deprecated in favour of StackReferenceArgs.name()
-
-=======
+[#537](https://github.com/pulumi/pulumi-java/pull/537)
 - Fix #430: now you can pass both plain Object and Output-wrapped objects to Output.format, as in: Output.format("Resource %s has ID %s", myResource, myResource.getId())
 [#539](https://github.com/pulumi/pulumi-java/pull/539)
->>>>>>> ccc86660
 - Fix #476: add examples from PulumiUp
 [#542](https://github.com/pulumi/pulumi-java/pull/542)
 
