--- conflicted
+++ resolved
@@ -1,11 +1,5 @@
 ### Improvements
 
-<<<<<<< HEAD
-### Bug Fixes
-=======
 * Add `RemoveStackOptions` to Automation API
 
-### Bug Fixes
-
-* Fix generated 'plan' argument of 'preview' command
->>>>>>> e1f705d9
+### Bug Fixes