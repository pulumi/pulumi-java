--- conflicted
+++ resolved
@@ -8,11 +8,8 @@
  - Emit invoke options and invoke output options in generated programs
  - Include explicit dependencies of invokes in their resulting output
  - Bump core SDK versions in generated code
-<<<<<<< HEAD
+ - Emit plugin download URL in default resource options of the generated SDKs
  - Wait for resources in the input property dependencies
-=======
- - Emit plugin download URL in default resource options of the generated SDKs
->>>>>>> 44a07782
 
 
 ### Bug Fixes
