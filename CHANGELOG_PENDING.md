### Improvements

<<<<<<< HEAD
- Fix #534: StackReferenceArgs can now be instantiated using StackReferenceArgs.builder() and StackReferenceArgs.Builder, 
  also StackReferenceArgs.getName() was deprecated in favour of StackReferenceArgs.name()

### Bug Fixes
=======
- Fix #476: add examples from PulumiUp
[#542](https://github.com/pulumi/pulumi-java/pull/542)

### Bug Fixes

- Programgen adapted to latest changes in SDK
[#545](https://github.com/pulumi/pulumi-java/pull/545)
>>>>>>> 1179190f
<|MERGE_RESOLUTION|>--- conflicted
+++ resolved
@@ -1,11 +1,9 @@
 ### Improvements
 
-<<<<<<< HEAD
+
 - Fix #534: StackReferenceArgs can now be instantiated using StackReferenceArgs.builder() and StackReferenceArgs.Builder, 
   also StackReferenceArgs.getName() was deprecated in favour of StackReferenceArgs.name()
 
-### Bug Fixes
-=======
 - Fix #476: add examples from PulumiUp
 [#542](https://github.com/pulumi/pulumi-java/pull/542)
 
@@ -13,4 +11,3 @@
 
 - Programgen adapted to latest changes in SDK
 [#545](https://github.com/pulumi/pulumi-java/pull/545)
->>>>>>> 1179190f
