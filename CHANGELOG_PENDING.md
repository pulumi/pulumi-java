### Improvements

<<<<<<< HEAD
 - Fix generation of `double` literals in generated programs
=======
 - Fix emitted functions for `assetArchive` and `remoteAsset` in generated programs
>>>>>>> 32d1fc97

### Bug Fixes<|MERGE_RESOLUTION|>--- conflicted
+++ resolved
@@ -1,9 +1,6 @@
 ### Improvements
 
-<<<<<<< HEAD
+ - Fix emitted functions for `assetArchive` and `remoteAsset` in generated programs
  - Fix generation of `double` literals in generated programs
-=======
- - Fix emitted functions for `assetArchive` and `remoteAsset` in generated programs
->>>>>>> 32d1fc97
 
 ### Bug Fixes