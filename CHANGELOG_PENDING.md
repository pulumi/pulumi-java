--- conflicted
+++ resolved
@@ -1,13 +1,5 @@
 ### Improvements
 
-<<<<<<< HEAD
 - Generated SDKs use specialized `MissingRequiredPropertyException` rather than throwing `NullPointerException` when a required input property is missing.
-=======
-- Adds `MissingRequiredPropertyException` to the main java SDK to be used later in the generated provider SDKs.
 
-### Bug Fixes
-
-- Fixes `builder()` implementation for result types where the identifier of the local variable defined for the result type collides with one of the fields of the result type.
-- Adds `options.encoding = "UTF-8"` to the `compileJava` options so that it can handle non-ASCII characters in the source code, especially in the documentation comments of fields.
-- Fixes MockMonitor reporting DeletedWith wasn't supported
->>>>>>> 353d99a5
+### Bug Fixes