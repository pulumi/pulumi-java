### Improvements

- Fix #547: Implement fully qualified imports for generated programs from PCL
[#596](https://github.com/pulumi/pulumi-java/pull/596)

<<<<<<< HEAD
- Fix #163: function invokes now return `Output<T>` instead of `CompletableFuture<T>`
[#612](https://github.com/pulumi/pulumi-java/pull/612)

### Bug Fixes
=======
- Fix #419: Remove SDK dependency on Mockito

- Support for using [jbang](https://jbang.dev)

### Bug Fixes

Fix #627 - sanitize codegen sdk version input in pulumi-java-gen
>>>>>>> 916280fb
<|MERGE_RESOLUTION|>--- conflicted
+++ resolved
@@ -3,17 +3,13 @@
 - Fix #547: Implement fully qualified imports for generated programs from PCL
 [#596](https://github.com/pulumi/pulumi-java/pull/596)
 
-<<<<<<< HEAD
 - Fix #163: function invokes now return `Output<T>` instead of `CompletableFuture<T>`
 [#612](https://github.com/pulumi/pulumi-java/pull/612)
 
-### Bug Fixes
-=======
 - Fix #419: Remove SDK dependency on Mockito
 
 - Support for using [jbang](https://jbang.dev)
 
 ### Bug Fixes
 
-Fix #627 - sanitize codegen sdk version input in pulumi-java-gen
->>>>>>> 916280fb
+Fix #627 - sanitize codegen sdk version input in pulumi-java-gen