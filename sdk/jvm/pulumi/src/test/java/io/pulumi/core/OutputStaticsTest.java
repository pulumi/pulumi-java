--- conflicted
+++ resolved
@@ -203,13 +203,8 @@
     }
 
     @Test
-<<<<<<< HEAD
-    public void testNullableSecretifyoutput() {
+    void testNullableSecretifyOutput() {
         Output<String> res0_ = output.ofNullable((String) null);
-=======
-    void testNullableSecretifyOutput() {
-        Output<String> res0_ = Output.ofNullable((String) null);
->>>>>>> af47b6a3
         Output<String> res0 = res0_.asSecret();
         var data0 = OutputTests.waitFor(res0);
         assertThat(data0.getValueNullable()).isEqualTo(null);
