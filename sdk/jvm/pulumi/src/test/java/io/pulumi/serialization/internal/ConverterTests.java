package io.pulumi.serialization.internal;

import com.google.common.base.MoreObjects;
import com.google.common.collect.ImmutableList;
import com.google.common.collect.ImmutableMap;
import com.google.gson.Gson;
import com.google.gson.JsonElement;
import com.google.protobuf.ListValue;
import com.google.protobuf.NullValue;
import com.google.protobuf.Struct;
import com.google.protobuf.Value;
import io.pulumi.Log;
import io.pulumi.core.Input;
import io.pulumi.core.InputOutputTests;
import io.pulumi.core.Output;
import io.pulumi.core.TypeShape;
import io.pulumi.core.annotations.EnumType;
import io.pulumi.core.annotations.InputImport;
import io.pulumi.core.annotations.OutputCustomType;
import io.pulumi.core.internal.Constants;
import io.pulumi.deployment.MocksTest;
import io.pulumi.deployment.internal.DeploymentTests;
import io.pulumi.deployment.internal.TestOptions;
import io.pulumi.resources.InvokeArgs;
import io.pulumi.resources.ResourceArgs;
import org.junit.jupiter.api.AfterEach;
import org.junit.jupiter.api.Nested;
import org.junit.jupiter.api.Test;
import org.junit.jupiter.params.ParameterizedTest;
import org.junit.jupiter.params.provider.Arguments;
import org.junit.jupiter.params.provider.EnumSource;
import org.junit.jupiter.params.provider.MethodSource;

import javax.annotation.CheckReturnValue;
import javax.annotation.Nullable;
import java.util.List;
import java.util.Objects;
import java.util.concurrent.CompletableFuture;
import java.util.stream.Stream;

import static io.pulumi.deployment.internal.DeploymentTests.cleanupDeploymentMocks;
import static org.assertj.core.api.Assertions.assertThat;
import static org.assertj.core.api.Assertions.assertThatThrownBy;
import static org.junit.jupiter.params.provider.Arguments.arguments;

class ConverterTests {

    private final static Log log = DeploymentTests.mockLog();

    private static Value createSecretValue(Value value) {
        return Value.newBuilder().setStructValue(
                Struct.newBuilder()
                        .putFields(Constants.SpecialSigKey, Value.newBuilder().setStringValue(Constants.SpecialSecretSig).build())
                        .putFields(Constants.SecretValueName, value)
                        .build()
        ).build();
    }

    @CheckReturnValue
    public static CompletableFuture<Value> serializeToValueAsync(@Nullable Object value) {
        return serializeToValueAsync(value, true);
    }

    @CheckReturnValue
    public static CompletableFuture<Value> serializeToValueAsync(@Nullable Object value, boolean keepResources) {
        var serializer = new Serializer(log);
        return serializer.serializeAsync("ConverterTest", value, keepResources)
                .thenApply(Serializer::createValue);
    }

    @SuppressWarnings("unused")
    @CheckReturnValue
    public static <T> T deserializeFromValue(Value value, Class<T> ignored) {
        Deserializer deserializer = new Deserializer();
        //noinspection unchecked
        return (T) deserializer.deserialize(value).getValueNullable();
    }

    @Nested
    class ArgsConverterTest {
        public class SimpleInvokeArgs1 extends InvokeArgs {
            @InputImport(name = "s")
            @Nullable
            public final String s;

            public SimpleInvokeArgs1(@Nullable String s) {
                this.s = s;
            }
        }

        public class ComplexInvokeArgs1 extends InvokeArgs {
            @InputImport(name = "v")
            @Nullable
            public final SimpleInvokeArgs1 v;

            public ComplexInvokeArgs1(@Nullable SimpleInvokeArgs1 v) {
                this.v = v;
            }
        }

        public class SimpleResourceArgs1 extends ResourceArgs {
            @InputImport(name = "s")
            @Nullable
            public final Input<String> s;

            public SimpleResourceArgs1(@Nullable Input<String> s) {
                this.s = s;
            }
        }

        public class ComplexResourceArgs1 extends ResourceArgs {
            @InputImport(name = "v")
            @Nullable
            public final Input<SimpleResourceArgs1> v;

            public ComplexResourceArgs1(@Nullable Input<SimpleResourceArgs1> v) {
                this.v = v;
            }
        }

        @Test
        void testInvokeArgs() {
            var gson = new Gson();
            var args = new ComplexInvokeArgs1(new SimpleInvokeArgs1("value1"));
            var converter = new Converter(log);
            serializeToValueAsync(args)
                    .thenApply(value -> converter.convertValue("ArgsConverterTests", value, JsonElement.class))
                    .thenAccept(data ->
                            assertThat(data.getValueNullable())
                                    .isEqualTo(gson.fromJson("{\"v\"={\"s\"=\"value1\"}}", JsonElement.class))
                    ).join();
        }

        @Test
        void testResourceArgs() {
            var gson = new Gson();
            var args = new ComplexResourceArgs1(Input.of(new SimpleResourceArgs1(Input.of("value2"))));
            var converter = new Converter(log);
            serializeToValueAsync(args)
                    .thenApply(value -> converter.convertValue("ArgsConverterTests", value, JsonElement.class))
                    .thenAccept(data ->
                            assertThat(data.getValueNullable())
                                    .isEqualTo(gson.fromJson("{\"v\"={\"s\"=\"value2\"}}", JsonElement.class))
                    ).join();
        }
    }

    @Nested
    class BooleanConverterTest {

        @AfterEach
        void cleanup() {
            cleanupDeploymentMocks();
        }

        @Test
        void testTrue() {
            var trueValue = Value.newBuilder().setBoolValue(true).build();
            var converter = new Converter(log);
            var data = converter.convertValue(
                    "BooleanConverterTests", trueValue, Boolean.class
            );
            assertThat(data.getValueNullable()).isNotNull().isTrue();
            assertThat(data.isKnown()).isTrue();
        }

        @Test
        void testFalse() {
            var falseValue = Value.newBuilder().setBoolValue(false).build();
            var converter = new Converter(log);
            var data = converter.convertValue(
                    "BooleanConverterTests", falseValue, Boolean.class
            );
            assertThat(data.getValueNullable()).isNotNull().isFalse();
            assertThat(data.isKnown()).isTrue();
        }

        @Test
        void testTrueSecret() {
            var secretValue = createSecretValue(Value.newBuilder().setBoolValue(true).build());
            var converter = new Converter(log);
            var data = converter.convertValue(
                    "BooleanConverterTests", secretValue, Boolean.class
            );
            assertThat(data.getValueNullable()).isNotNull().isTrue();
            assertThat(data.isKnown()).isTrue();
            assertThat(data.isSecret()).isTrue();
        }

        @Test
        void testFalseSecret() {
            var secretValue = createSecretValue(Value.newBuilder().setBoolValue(false).build());
            var converter = new Converter(log);
            var data = converter.convertValue(
                    "BooleanConverterTests", secretValue, Boolean.class
            );
            assertThat(data.getValueNullable()).isNotNull().isFalse();
            assertThat(data.isKnown()).isTrue();
            assertThat(data.isSecret()).isTrue();
        }

        @Test
        void testNonBooleanThrows() {
            var wrongValue = Value.newBuilder().setStringValue("").build();
            var converter = new Converter(log);
            assertThatThrownBy(
                    () -> converter.convertValue("BooleanConverterTests", wrongValue, Boolean.class)
            ).isInstanceOf(UnsupportedOperationException.class)
                    .hasMessageContaining("Expected 'java.lang.Boolean' but got 'java.lang.String' while deserializing");
        }

        @Test
        void testNullInPreviewProducesFalseKnown() {
            DeploymentTests.DeploymentMockBuilder.builder()
                .setMocks(new MocksTest.MyMocks())
                .setOptions(new TestOptions(true))
                .setMockGlobalInstance();

            var converter = new Converter(log);
            var nullValue = Value.newBuilder().setNullValue(NullValue.NULL_VALUE).build();
            var data = converter.convertValue(
                    "BooleanConverterTests", nullValue, Boolean.class
            );
            assertThat(data.getValueNullable()).isNotNull().isFalse();
            assertThat(data.isKnown()).isTrue();
        }

        @Test
        void testNullInNormalProducesFalseKnown() {
            DeploymentTests.DeploymentMockBuilder.builder()
                .setMocks(new MocksTest.MyMocks())
                .setOptions(new TestOptions(false))
                .setMockGlobalInstance();

            var converter = new Converter(log);
            var nullValue = Value.newBuilder().setNullValue(NullValue.NULL_VALUE).build();
            var data = converter.convertValue(
                    "BooleanConverterTests", nullValue, Boolean.class
            );
            assertThat(data.getValueNullable()).isNotNull().isFalse();
            assertThat(data.isKnown()).isTrue();
        }

        @Test
<<<<<<< HEAD
        void testUnknownValueDeserializesCorrectly() {
=======
        void testUnknownProducesFalseUnknown() {
            var converter = new Converter(log);
>>>>>>> 344c1689
            var unknownValue = Value.newBuilder().setStringValue(Constants.UnknownValue).build();
            var data = converter.convertValue(
                    "BooleanConverterTests", unknownValue, Boolean.class
            );
            assertThat(data.getValueNullable()).isNull();
            assertThat(data.isKnown()).isFalse();
        }

        @Test
        void testEmptyStringThrows() {
            var converter = new Converter(log);
            var wrongValue = Value.newBuilder().setStringValue("").build();
            assertThatThrownBy(
                    () -> converter.convertValue("BooleanConverterTests", wrongValue, Boolean.class)
            ).isInstanceOf(UnsupportedOperationException.class)
                    .hasMessageContaining("Expected 'java.lang.Boolean' but got 'java.lang.String' while deserializing");

        }

        @Test
        void testOptionalTrueWrapped() {
            var converter = new Converter(log);
            var trueValue = Value.newBuilder().setBoolValue(true).build();
            var data = converter.convertValue(
                    "BooleanConverterTests", trueValue, TypeShape.optional(Boolean.class)
            );
            assertThat(data.getValueNullable()).isNotNull().isPresent().contains(true);
            assertThat(data.isKnown()).isTrue();
        }

        @Test
        void testOptionalTrueUnwrapped() {
            var converter = new Converter(log);
            var trueValue = Value.newBuilder().setBoolValue(true).build();
            var data = converter.convertValue(
                    "BooleanConverterTests", trueValue, Boolean.class
            );
            assertThat(data.getValueNullable()).isNotNull().isTrue();
            assertThat(data.isKnown()).isTrue();
        }

        @Test
        void testOptionalFalseWrapped() {
            var converter = new Converter(log);
            var trueValue = Value.newBuilder().setBoolValue(false).build();
            var data = converter.convertValue(
                    "BooleanConverterTests", trueValue, TypeShape.optional(Boolean.class)
            );
            assertThat(data.getValueNullable()).isNotNull().isPresent().contains(false);
            assertThat(data.isKnown()).isTrue();
        }

        @Test
        void testOptionalFalseUnwrapped() {
            var converter = new Converter(log);
            var trueValue = Value.newBuilder().setBoolValue(false).build();
            var data = converter.convertValue(
                    "BooleanConverterTests", trueValue, Boolean.class
            );
            assertThat(data.getValueNullable()).isNotNull().isFalse();
            assertThat(data.isKnown()).isTrue();
        }

        @Test
        void testNullToOptionalEmpty() {
            var converter = new Converter(log);
            var nullValue = Value.newBuilder().setNullValue(NullValue.NULL_VALUE).build();
            var data = converter.convertValue(
                    "BooleanConverterTests", nullValue, TypeShape.optional(Boolean.class)
            );
            assertThat(data.getValueNullable()).isNotNull().isEmpty();
            assertThat(data.isKnown()).isTrue();
        }

        @Test
        void testNullToNullUnwrapped() {
            var converter = new Converter(log);
            var nullValue = Value.newBuilder().setNullValue(NullValue.NULL_VALUE).build();
            var data = converter.convertValue(
                    "BooleanConverterTests", nullValue, Boolean.class
            );
            assertThat(data.getValueNullable()).isFalse();
            assertThat(data.isKnown()).isTrue();
        }
    }

    @Nested
    class EnumConverterTest {

        @ParameterizedTest
        @EnumSource(ContainerSize.class)
        void testCustomIntEnum(ContainerSize input) {
            var converter = new Converter(log);
            serializeToValueAsync(input)
                    .thenApply(value -> converter.convertValue("EnumConverterTests", value, ContainerSize.class))
                    .thenAccept(data -> {
                        assertThat(data.getValueNullable()).isNotNull();
                        assertThat(input.asDouble()).isEqualTo(data.getValueNullable().asDouble());
                        assertThat(data.isKnown()).isTrue();
                    }).join();
        }

        @ParameterizedTest
        @EnumSource(JarSize.class)
        void testStandardIntEnum(JarSize input) {
            var converter = new Converter(log);
            serializeToValueAsync(input)
                    .thenApply(value -> converter.convertValue("EnumConverterTests", value, JarSize.class))
                    .thenAccept(data -> {
                        assertThat(data.getValueNullable()).isNotNull();
                        assertThat(input.asDouble()).isEqualTo(data.getValueNullable().asDouble());
                        assertThat(data.isKnown()).isTrue();
                    }).join();
        }

        @ParameterizedTest
        @EnumSource(ContainerColor.class)
        void testCustomStringEnum(ContainerColor input) {
            var converter = new Converter(log);
            serializeToValueAsync(input)
                    .thenApply(value -> converter.convertValue("EnumConverterTests", value, ContainerColor.class))
                    .thenAccept(data -> {
                        assertThat(data.getValueNullable()).isNotNull();
                        assertThat(input.getValue()).isEqualTo(data.getValueNullable().getValue());
                        assertThat(data.isKnown()).isTrue();
                    }).join();
        }

        @ParameterizedTest
        @EnumSource(ContainerBrightness.class)
        void testCustomDoubleEnum(ContainerBrightness input) {
            var converter = new Converter(log);
            serializeToValueAsync(input)
                    .thenApply(value -> converter.convertValue("EnumConverterTests", value, ContainerBrightness.class))
                    .thenAccept(data -> {
                        assertThat(data.getValueNullable()).isNotNull();
                        assertThat(input.getValue()).isEqualTo(data.getValueNullable().getValue());
                        assertThat(data.isKnown()).isTrue();
                    }).join();
        }


        @ParameterizedTest
        @MethodSource("io.pulumi.serialization.internal.ConverterTests#testSerializingUnserializableEnumsThrows")
        void testSerializingUnserializableEnumsThrows(Enum<?> input) {
            //noinspection ResultOfMethodCallIgnored
            assertThatThrownBy(() -> serializeToValueAsync(input))
                    .isInstanceOf(IllegalArgumentException.class)
                    .hasMessageContaining("to have exactly one method annotated with @Converter");
        }

        @ParameterizedTest
        @MethodSource("io.pulumi.serialization.internal.ConverterTests#testConvertingNonconvertibleValuesThrows")
        void testConvertingNonconvertibleValuesThrows(Class<?> targetType, Value value) {
            var converter = new Converter(log);
            assertThatThrownBy(() -> converter.convertValue("EnumConverterTests", value, targetType))
                    .isInstanceOf(UnsupportedOperationException.class)
                    .hasMessageContaining("Expected value that match any of enum");
        }
    }

    @Nested
    class EitherConverterTest {

        @Test
        void testLeft() {
            var converter = new Converter(log);
            var data = converter.convertValue(
                    "EitherConverterTests", Value.newBuilder().setNumberValue(1).build(), TypeShape.either(Integer.class, String.class));
            assertThat(data.isKnown()).isTrue();
            assertThat(data.getValueNullable()).isNotNull();
            assertThat(data.getValueNullable().isLeft()).isTrue();
            assertThat(data.getValueNullable().left()).isEqualTo(1);
        }

        @Test
        void testRight() {
            var converter = new Converter(log);
            var value = Value.newBuilder().setStringValue("foo").build();
            var data = converter.convertValue(
                    "EitherConverterTests", value, TypeShape.either(Integer.class, String.class));
            assertThat(data.isKnown()).isTrue();
            assertThat(data.getValueNullable()).isNotNull();
            assertThat(data.getValueNullable().isRight()).isTrue();
            assertThat(data.getValueNullable().right()).isEqualTo("foo");
        }
    }

    @Nested
    class InternalPropertyTest {

        @Test
        public void ignoreInternalProperty() {
            var converter = new Converter(log);
            var value = Value.newBuilder().setStructValue(
                    Struct.newBuilder()
                            .putFields("a", Value.newBuilder().setStringValue("b").build())
                            .putFields("__defaults", Value.newBuilder().setBoolValue(true).build())
                            .build()
            ).build();
            var shape = TypeShape.builder(ImmutableMap.class)
                    .addParameter(String.class)
                    .addParameter(String.class)
                    .build();
            var data = converter.convertValue("InternalPropertyTests", value, shape);
            assertThat(data.isKnown()).isTrue();
            //noinspection unchecked
            assertThat(data.getValueNullable()).isNotNull();
            //noinspection unchecked
            assertThat(data.getValueNullable()).containsKey("a");
            assertThat(data.getValueNullable().get("a")).isEqualTo("b");
            //noinspection unchecked
            assertThat(data.getValueNullable()).doesNotContainKey("__defaults");
        }
    }

    @Nested
    class JsonConverterTest {

        private final Gson gson = new Gson();

        @ParameterizedTest
        @MethodSource("io.pulumi.serialization.internal.ConverterTests#testJsons")
        void testJsons(String json, String expected) {
            var converter = new Converter(log);
            var element = gson.fromJson(json, JsonElement.class);
            serializeToValueAsync(element)
                    .thenAccept(serialized -> {
                        var converted = converter.convertValue("JsonConverterTests", serialized, JsonElement.class);
                        assertThat(converted.getValueNullable()).isNotNull();
                        assertThat(converted.getValueNullable().toString()).isEqualTo(expected);
                    })
                    .join();
        }
    }

    @Nested
    class ListConverterTest {

        @Test
        void testEmptyList() {
            var converter = new Converter(log);
            List<Boolean> emptyList = List.of();
            serializeToValueAsync(emptyList)
                    .thenApply(value -> converter.convertValue("ListConverterTests", value, TypeShape.list(Boolean.class)))
                    .thenAccept(data -> {
                        assertThat(data.getValueNullable()).isNotNull().isEmpty();
                        assertThat(data.isKnown()).isTrue();
                    }).join();
        }

        @Test
        void testListWithElement() {
            var converter = new Converter(log);
            var listWithElement = List.of(true);
            serializeToValueAsync(listWithElement)
                    .thenApply(value -> converter.convertValue("ListConverterTests", value, TypeShape.list(Boolean.class)))
                    .thenAccept(data -> {
                        assertThat(data.getValueNullable())
                                .isNotNull()
                                .hasSize(1)
                                .containsOnly(true);
                        assertThat(data.isKnown()).isTrue();
                    }).join();
        }

        @Test
        void testSecretListWithElement() {
            var converter = new Converter(log);
            var secretListWithElement = Output.ofSecret(List.of(true));
            serializeToValueAsync(secretListWithElement)
                    .thenApply(value -> converter.convertValue("ListConverterTests", value, TypeShape.list(Boolean.class)))
                    .thenAccept(data -> {
                        assertThat(data.getValueNullable())
                                .isNotNull()
                                .hasSize(1)
                                .containsOnly(true);
                        assertThat(data.isKnown()).isTrue();
                        assertThat(data.isSecret()).isTrue();
                    }).join();
        }


        @Test
        void testListWithSecretElement() {
            var converter = new Converter(log);
            var listWithSecretElement = List.of(Output.ofSecret(true));
            serializeToValueAsync(listWithSecretElement)
                    .thenApply(value -> converter.convertValue("ListConverterTests", value, TypeShape.list(Boolean.class)))
                    .thenAccept(data -> {
                        assertThat(data.getValueNullable())
                                .isNotNull()
                                .hasSize(1)
                                .containsOnly(true);
                        assertThat(data.isKnown()).isTrue();
                        assertThat(data.isSecret()).isTrue();
                    }).join();
        }

        @Test
        void testListWithUnknownElement() {
<<<<<<< HEAD
            var listWithUnknownElement = List.of(InputOutputTests.unknown());
=======
            var converter = new Converter(log);
            var listWithUnknownElement = List.of(InputOutputTests.unknown(true));
>>>>>>> 344c1689
            serializeToValueAsync(listWithUnknownElement)
                    .thenApply(value -> converter.convertValue("ListConverterTests", value, TypeShape.list(Boolean.class)))
                    .thenAccept(data -> {
                        assertThat(data.getValueNullable()).isNull();
                        assertThat(data.isKnown()).isFalse();
                        assertThat(data.isSecret()).isFalse();
                    }).join();
        }
    }

    @Nested
    class RecursiveTypeTest {

        @Test
        void testSimpleCase() {
            var converter = new Converter(log);
            var value = Value.newBuilder()
                    .setStructValue(
                            Struct.newBuilder()
                                    .putFields("ref", Value.newBuilder().setStringValue("a").build())
                                    .putFields("additionalItems", Value.newBuilder()
                                            .setListValue(
                                                    ListValue.newBuilder()
                                                            .addValues(
                                                                    Value.newBuilder()
                                                                            .setStructValue(
                                                                                    Struct.newBuilder()
                                                                                            .putFields("ref", Value.newBuilder().setStringValue("b").build())
                                                                                            .putFields("additionalItems", Value.newBuilder().setListValue(ListValue.newBuilder().build()).build())
                                                                                            .build()
                                                                            ).build()
                                                            ).build()
                                            ).build()
                                    ).build()
                    ).build();
            var data = converter.convertValue("", value, RecursiveType.class);

            assertThat(data.isKnown()).isTrue();
            assertThat(data.getValueNullable()).isNotNull();
            assertThat(data.getValueNullable().ref).isEqualTo("a");
            assertThat(data.getValueNullable().additionalItems).hasSize(1);
            assertThat(data.getValueNullable().additionalItems.get(0).ref).isEqualTo("b");
            assertThat(data.getValueNullable().additionalItems.get(0).additionalItems).isEmpty();
        }
    }

    // Test types -----

    @EnumType
    public enum JarSize {
        Small, Medium, Big;

        @EnumType.Converter
        private double asDouble() {
            return ordinal();
        }
    }

    @EnumType
    public enum ContainerSize {
        FourInch(4),
        SixInch(6),
        EightInch(8);

        public final int length;

        @EnumType.Converter
        private double asDouble() {
            return length;
        }

        ContainerSize(int length) {
            this.length = length;
        }
    }

    @EnumType
    public enum ContainerColor {
        Red("red"),
        Blue("blue"),
        Yellow("yellow");

        private final String value;

        ContainerColor(String value) {
            this.value = Objects.requireNonNull(value);
        }

        @EnumType.Converter
        public String getValue() {
            return value;
        }

        @Override
        public String toString() {
            return MoreObjects.toStringHelper(this)
                    .add("value", value)
                    .toString();
        }
    }

    @EnumType
    public enum ContainerBrightness {
        One(1.0),
        ZeroPointOne(0.1);

        private final double value;

        ContainerBrightness(double value) {
            this.value = value;
        }

        @Override
        public String toString() {
            return MoreObjects.toStringHelper(this)
                    .add("value", value)
                    .toString();
        }

        @EnumType.Converter
        public double getValue() {
            return value;
        }
    }

    @EnumType
    public enum Unserializable1 {
        One(new Object());

        public final Object o;

        Unserializable1(Object o) {
            this.o = o;
        }
    }

    @EnumType
    public enum Unserializable2 {
        OneTwo("1", "2");

        public final String s1;
        public final String s2;

        Unserializable2(String s1, String s2) {
            this.s1 = s1;
            this.s2 = s2;
        }
    }

    @OutputCustomType
    public static class RecursiveType {
        public final String ref;
        public final ImmutableList<RecursiveType> additionalItems;

        @OutputCustomType.Constructor({"ref", "additionalItems"})
        public RecursiveType(String ref, ImmutableList<RecursiveType> additionalItems) {
            this.ref = ref;
            this.additionalItems = additionalItems;
        }
    }

    // Test data sources -----

    @SuppressWarnings("unused")
    private static Stream<Arguments> testSerializingUnserializableEnumsThrows() {
        return Stream.of(
                arguments(Unserializable1.One),
                arguments(Unserializable2.OneTwo)
        );
    }

    @SuppressWarnings("unused")
    private static Stream<Arguments> testConvertingNonconvertibleValuesThrows() {
        return Stream.of(
                arguments(ContainerColor.class, Value.newBuilder().setNumberValue(1.0).build()),
                arguments(ContainerBrightness.class, Value.newBuilder().setStringValue("hello").build()),
                arguments(ContainerSize.class, Value.newBuilder().setStringValue("hello").build())
        );
    }

    @SuppressWarnings("unused")
    private static Stream<Arguments> testJsons() {
        return Stream.of(
                arguments("\"x\"", "\"x\""),
                arguments("1.1", "1.1"),
                arguments("true", "true"),
                arguments("null", "null"),
                arguments("[1,true,null]", "[1.0,true,null]"),
                arguments("{\"n\":1}", "{\"n\":1.0}")
        );
    }
}<|MERGE_RESOLUTION|>--- conflicted
+++ resolved
@@ -242,12 +242,8 @@
         }
 
         @Test
-<<<<<<< HEAD
         void testUnknownValueDeserializesCorrectly() {
-=======
-        void testUnknownProducesFalseUnknown() {
-            var converter = new Converter(log);
->>>>>>> 344c1689
+            var converter = new Converter(log);
             var unknownValue = Value.newBuilder().setStringValue(Constants.UnknownValue).build();
             var data = converter.convertValue(
                     "BooleanConverterTests", unknownValue, Boolean.class
@@ -549,12 +545,8 @@
 
         @Test
         void testListWithUnknownElement() {
-<<<<<<< HEAD
+            var converter = new Converter(log);
             var listWithUnknownElement = List.of(InputOutputTests.unknown());
-=======
-            var converter = new Converter(log);
-            var listWithUnknownElement = List.of(InputOutputTests.unknown(true));
->>>>>>> 344c1689
             serializeToValueAsync(listWithUnknownElement)
                     .thenApply(value -> converter.convertValue("ListConverterTests", value, TypeShape.list(Boolean.class)))
                     .thenAccept(data -> {
