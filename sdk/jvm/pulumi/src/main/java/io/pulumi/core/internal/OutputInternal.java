--- conflicted
+++ resolved
@@ -37,41 +37,21 @@
     }
 
     @InternalUse
-<<<<<<< HEAD
     public OutputInternal(Deployment deployment, CompletableFuture<T> value, boolean isSecret) {
-        this(deployment, OutputData.ofAsync(Objects.requireNonNull(value), isSecret));
+        this(deployment, OutputData.ofAsync(requireNonNull(value), isSecret));
     }
 
     @InternalUse
     public OutputInternal(Deployment deployment, OutputData<T> dataFuture) {
-        this(deployment, CompletableFuture.completedFuture(Objects.requireNonNull(dataFuture)));
+        this(deployment, CompletableFuture.completedFuture(requireNonNull(dataFuture)));
     }
 
     @InternalUse
     public OutputInternal(Deployment deployment, CompletableFuture<OutputData<T>> dataFuture) {
-        this.deployment = Objects.requireNonNull(deployment);
-        this.dataFuture = Objects.requireNonNull(dataFuture);
-        var di = DeploymentInternal.cast(deployment);
-        di.getRunner().registerTask(this.getClass().getTypeName() + " -> " + dataFuture, dataFuture);
-=======
-    public OutputInternal(CompletableFuture<T> value, boolean isSecret) {
-        this(OutputData.ofAsync(requireNonNull(value), isSecret));
-    }
-
-    @InternalUse
-    public OutputInternal(OutputData<T> dataFuture) {
-        this(CompletableFuture.completedFuture(requireNonNull(dataFuture)));
-    }
-
-    @InternalUse
-    public OutputInternal(CompletableFuture<OutputData<T>> dataFuture) {
         this.dataFuture = requireNonNull(dataFuture);
-
-        var deployment = DeploymentInternal.getInstanceOptional();
         deployment.ifPresent(deploymentInternal -> deploymentInternal.getRunner().registerTask(
                 this.getClass().getTypeName() + " -> " + dataFuture, dataFuture
         ));
->>>>>>> af47b6a3
     }
 
     @InternalUse
