--- conflicted
+++ resolved
@@ -1,12 +1,9 @@
 package io.pulumi.resources;
 
 import io.pulumi.core.Output;
-<<<<<<< HEAD
 import io.pulumi.core.internal.OutputBuilder;
-=======
 import io.pulumi.core.internal.Internal.InternalField;
 import io.pulumi.core.internal.annotations.InternalUse;
->>>>>>> af47b6a3
 import io.pulumi.deployment.internal.DeploymentInternal;
 
 import javax.annotation.Nullable;
@@ -90,23 +87,12 @@
      * @param options A bag of options that control this resource's behavior
      * @param remote  True if this is a remote component resource
      */
-<<<<<<< HEAD
-    public ComponentResource(
-            String type, String name, @Nullable ResourceArgs args,
-            @Nullable ComponentResourceOptions options,
-            boolean remote) {
-        super(type, name, false,
-                args == null ? ResourceArgs.Empty : args,
-                options == null ? ComponentResourceOptions.builder().build() : options,
-                remote, false);
-=======
     public ComponentResource(String type, String name, @Nullable ResourceArgs args, @Nullable ComponentResourceOptions options, boolean remote) {
         super(type, name, false,
                 args == null ? ResourceArgs.Empty : args,
                 options == null ? ComponentResourceOptions.Empty : options,
                 remote, false
         );
->>>>>>> af47b6a3
     }
 
     protected void registerOutputs() {
@@ -119,24 +105,14 @@
     }
 
     protected void registerOutputs(CompletableFuture<Map<String, Optional<Object>>> outputs) {
-<<<<<<< HEAD
-        Objects.requireNonNull(outputs);
+        requireNonNull(outputs);
         registerOutputs(OutputBuilder.forDeployment(this.deployment).of(outputs));
     }
 
     protected void registerOutputs(Output<Map<String, Optional<Object>>> outputs) {
-        Objects.requireNonNull(outputs);
+        requireNonNull(outputs);
         var di = DeploymentInternal.cast(this.deployment);
         di.registerResourceOutputs(this, outputs);
-=======
-        requireNonNull(outputs);
-        registerOutputs(Output.of(outputs));
-    }
-
-    protected void registerOutputs(Output<Map<String, Optional<Object>>> outputs) {
-        requireNonNull(outputs);
-        DeploymentInternal.getInstance().registerResourceOutputs(this, outputs);
->>>>>>> af47b6a3
     }
 
     @InternalUse
