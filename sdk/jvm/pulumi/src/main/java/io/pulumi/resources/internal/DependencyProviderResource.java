--- conflicted
+++ resolved
@@ -22,13 +22,8 @@
         var urnAndId = parseReference(reference);
 
         ImmutableSet<Resource> resources = ImmutableSet.of(this);
-<<<<<<< HEAD
         this.setUrn(new OutputInternal<>(deployment, resources, urnAndId.t1));
-        this.setId(new OutputInternal<>(deployment, resources, urnAndId.t2));
-=======
-        this.setUrn(new OutputInternal<>(resources, urnAndId.t1));
-        Internal.from(this).setId(new OutputInternal<>(resources, urnAndId.t2));
->>>>>>> af47b6a3
+        Internal.from(this).setId(new OutputInternal<>(deployment, resources, urnAndId.t2));
     }
 
     private static String parsePackage(String reference) {
