--- conflicted
+++ resolved
@@ -1,12 +1,9 @@
 package io.pulumi.resources;
 
 import com.google.common.collect.ImmutableSet;
-<<<<<<< HEAD
 import io.pulumi.core.internal.OutputBuilder;
-=======
 import io.pulumi.core.Output;
 import io.pulumi.core.internal.Internal;
->>>>>>> af47b6a3
 import io.pulumi.core.internal.OutputInternal;
 
 /**
@@ -19,12 +16,7 @@
     public DependencyResource(String urn) {
         super("", "", ResourceArgs.Empty, true);
         ImmutableSet<Resource> resources = ImmutableSet.of(this);
-<<<<<<< HEAD
         this.setUrn(new OutputInternal<>(deployment, resources, urn));
-        this.setId(OutputBuilder.forDeployment(deployment).of((String)null));
-=======
-        this.setUrn(new OutputInternal<>(resources, urn));
-        Internal.from(this).setId(Output.empty());
->>>>>>> af47b6a3
+        Internal.from(this).setId(OutputBuilder.forDeployment(deployment).empty());
     }
 }