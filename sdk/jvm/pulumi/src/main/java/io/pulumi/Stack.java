package io.pulumi;

import io.pulumi.core.Output;
import io.pulumi.core.annotations.Export;
<<<<<<< HEAD
import io.pulumi.core.internal.Internal.Field;
import io.pulumi.core.internal.OutputBuilder;
=======
import io.pulumi.core.internal.Internal.InternalField;
>>>>>>> af47b6a3
import io.pulumi.core.internal.annotations.InternalUse;
import io.pulumi.core.internal.annotations.OutputMetadata;
import io.pulumi.deployment.Deployment;
import io.pulumi.deployment.internal.CurrentDeployment;
import io.pulumi.deployment.internal.DeploymentInternal;
import io.pulumi.exceptions.RunException;
import io.pulumi.resources.ComponentResource;
import io.pulumi.resources.ComponentResourceOptions;
import io.pulumi.resources.StackOptions;

import javax.annotation.Nullable;
import javax.annotation.ParametersAreNonnullByDefault;
import java.util.Map;
import java.util.Optional;
import java.util.concurrent.CompletableFuture;
import java.util.function.Function;
import java.util.function.Supplier;
import java.util.stream.Collectors;

import static com.google.common.collect.ImmutableList.toImmutableList;
import static com.google.common.collect.ImmutableMap.toImmutableMap;
import static java.util.Objects.requireNonNull;

public class Stack extends ComponentResource {

    /**
     * The outputs of this stack, if the <code>init</code> callback exited normally.
     */
    private Output<Map<String, Optional<Object>>> outputs;

    @SuppressWarnings("unused")
    @InternalField
    private final StackInternal internal = new StackInternal(this);

    /**
     * Create a Stack with stack resources defined in derived class constructor.
     * Also @see {@link #Stack(StackOptions)}
     */
    public Stack() {
        this(null);
    }

    /**
     * Create a Stack with stack resources defined in derived class constructor.
     *
     * @param options optional stack options
     */
    public Stack(@Nullable StackOptions options) {
        super(
<<<<<<< HEAD
                InternalStatic.RootPulumiStackTypeName,
                buildStackName(),
=======
                StackInternal.RootPulumiStackTypeName,
                String.format("%s-%s", Deployment.getInstance().getProjectName(), Deployment.getInstance().getStackName()),
>>>>>>> af47b6a3
                convertOptions(options)
        );
        // set a derived class as the deployment stack
        DeploymentInternal.cast(deployment).setStack(this);
        this.outputs = OutputBuilder.forDeployment(deployment).of(Map.of());
    }

    private static String buildStackName() {
        var deployment = CurrentDeployment.getCurrentDeploymentOrThrow();
        return String.format("%s-%s", deployment.getProjectName(), deployment.getStackName());
    }

    /**
     * Create a Stack with stack resources created by the <code>init</code> callback.
     * An instance of this will be automatically created when
     * any @see {@link Deployment#runAsync(Supplier)} overload is called.
     */
    @InternalUse
    private Stack(Supplier<CompletableFuture<Map<String, Optional<Object>>>> init,
                  @Nullable StackOptions options) {
        this(options);
        try {
            this.outputs = OutputBuilder.forDeployment(deployment).of(runInitAsync(deployment, init));
        } finally {
            this.registerOutputs(this.outputs);
        }
    }

    private static CompletableFuture<Map<String, Optional<Object>>> runInitAsync(
            Deployment deployment,
            Supplier<CompletableFuture<Map<String, Optional<Object>>>> init
    ) {
        return CompletableFuture.supplyAsync(() ->
                        CurrentDeployment.withCurrentDeployment(deployment, () -> init.get()))
                .thenCompose(Function.identity());
    }

    @Nullable
    private static ComponentResourceOptions convertOptions(@Nullable StackOptions options) {
        if (options == null) {
            return null;
        }

        return new ComponentResourceOptions(
                null,
                null,
                null,
                false,
                null,
                null,
                null,
                options.getResourceTransformations(),
                null,
                null,
                null,
                null
        );
    }

    @InternalUse
    @ParametersAreNonnullByDefault
    public final static class StackInternal extends ComponentResourceInternal {

        private final Stack stack;

        private StackInternal(Stack stack) {
            super(stack);
            this.stack = requireNonNull(stack);
        }

        @InternalUse
        public Output<Map<String, Optional<Object>>> getOutputs() {
            return this.stack.outputs;
        }

        /**
         * Inspect all public properties of the stack to find outputs.
         * Validate the values and register them as stack outputs.
         */
        @InternalUse
        public void registerPropertyOutputs() {
            var infos = OutputMetadata.of(this.stack.getClass()); // we need the nesting class

            var outputs = infos.entrySet().stream()
                    .collect(Collectors.toMap(
                            Map.Entry::getKey,
                            entry -> entry.getValue().getFieldValue(this.stack)
                    ));

            var nulls = outputs.entrySet().stream()
                    .filter(entry -> entry.getValue().isEmpty())
                    .map(Map.Entry::getKey)
                    .collect(Collectors.toList());
            if (!nulls.isEmpty()) {
                throw new RunException(String.format(
                        "Output(s) '%s' have no value assigned. %s annotated fields must be assigned inside Stack constructor.",
                        String.join(", ", nulls), Export.class.getSimpleName()
                ));
            }

            // check if annotated fields have the correct type;
            // it would be easier to validate on construction,
            // but we aggregate all errors here for user's convenience
            var wrongFields = infos.entrySet().stream()
                    // check if the field has type allowed by the annotation
                    .filter(entry -> !Output.class.isAssignableFrom(entry.getValue().getFieldType()))
                    .map(Map.Entry::getKey)
                    .collect(toImmutableList());

            if (!wrongFields.isEmpty()) {
                throw new RunException(String.format(
                        "Output(s) '%s' have incorrect type. %s annotated fields must be instances of Output<T>",
                        String.join(", ", wrongFields), Export.class.getSimpleName()
                ));
            }

            var out = OutputBuilder.forDeployment(Stack.this.deployment);

<<<<<<< HEAD
            Stack.this.outputs = out.of(
=======
            this.stack.outputs = Output.of(
>>>>>>> af47b6a3
                    outputs.entrySet().stream()
                            .collect(toImmutableMap(Map.Entry::getKey, e -> e.getValue().map(o -> o)))
            );
            this.stack.registerOutputs(this.stack.outputs);
        }

        /**
         * The type name that should be used to construct the root component in the tree of Pulumi resources
         * allocated by a deployment. This must be kept up to date with
         * "github.com/pulumi/pulumi/sdk/v3/go/common/resource/stack.RootStackType".
         */
        @InternalUse
        public static final String RootPulumiStackTypeName = "pulumi:pulumi:Stack";

        @InternalUse
        public static Stack of(Supplier<CompletableFuture<Map<String, Optional<Object>>>> callback, StackOptions options) {
            return new Stack(callback, options);
        }
    }
}<|MERGE_RESOLUTION|>--- conflicted
+++ resolved
@@ -2,12 +2,8 @@
 
 import io.pulumi.core.Output;
 import io.pulumi.core.annotations.Export;
-<<<<<<< HEAD
-import io.pulumi.core.internal.Internal.Field;
 import io.pulumi.core.internal.OutputBuilder;
-=======
 import io.pulumi.core.internal.Internal.InternalField;
->>>>>>> af47b6a3
 import io.pulumi.core.internal.annotations.InternalUse;
 import io.pulumi.core.internal.annotations.OutputMetadata;
 import io.pulumi.deployment.Deployment;
@@ -57,13 +53,8 @@
      */
     public Stack(@Nullable StackOptions options) {
         super(
-<<<<<<< HEAD
-                InternalStatic.RootPulumiStackTypeName,
+                StackInternal.RootPulumiStackTypeName,
                 buildStackName(),
-=======
-                StackInternal.RootPulumiStackTypeName,
-                String.format("%s-%s", Deployment.getInstance().getProjectName(), Deployment.getInstance().getStackName()),
->>>>>>> af47b6a3
                 convertOptions(options)
         );
         // set a derived class as the deployment stack
@@ -182,11 +173,7 @@
 
             var out = OutputBuilder.forDeployment(Stack.this.deployment);
 
-<<<<<<< HEAD
-            Stack.this.outputs = out.of(
-=======
-            this.stack.outputs = Output.of(
->>>>>>> af47b6a3
+            this.stack.outputs = out.of(
                     outputs.entrySet().stream()
                             .collect(toImmutableMap(Map.Entry::getKey, e -> e.getValue().map(o -> o)))
             );
