--- conflicted
+++ resolved
@@ -8,12 +8,8 @@
 import io.pulumi.core.Urn;
 import io.pulumi.core.annotations.Export;
 import io.pulumi.core.internal.Constants;
-<<<<<<< HEAD
-import io.pulumi.core.internal.Internal.Field;
 import io.pulumi.core.internal.OutputBuilder;
-=======
 import io.pulumi.core.internal.Internal.InternalField;
->>>>>>> af47b6a3
 import io.pulumi.core.internal.Strings;
 import io.pulumi.core.internal.annotations.InternalUse;
 import io.pulumi.deployment.Deployment;
@@ -37,11 +33,8 @@
 @ParametersAreNonnullByDefault
 public abstract class Resource {
 
-<<<<<<< HEAD
     protected final Deployment deployment;
 
-=======
->>>>>>> af47b6a3
     private final CompletableFuture<Output<String>> urnFuture = new CompletableFuture<>();
 
     @Export(name = Constants.UrnPropertyName, type = String.class)
@@ -100,42 +93,11 @@
     protected Resource(
             String type, String name, boolean custom,
             ResourceArgs args, ResourceOptions options,
-<<<<<<< HEAD
-            boolean remote, boolean dependency) {
-        this(type, name, custom, args, options, remote, dependency, null);
-    }
-
-    /**
-     * Creates and registers a new resource object. The "type" is the fully qualified type token
-     * and "name" is the "name" part to of a stable and globally unique URN for the object,
-     * "dependsOn" is an optional list of other resources that this resource depends on,
-     * controlling the order in which we perform resource operations.
-     *
-     * @param type       the type of the resource
-     * @param name       the unique name of the resource
-     * @param custom     true to indicate that this is a custom resource, managed by a plugin
-     * @param args       the arguments to use to populate the new resource
-     * @param options    a bag of options that control this resource's behavior
-     * @param remote     true if this is a remote component resource
-     * @param dependency true if this is a synthetic resource used internally for dependency tracking
-     * @param superInit  subclass initialization logic that needs to be run in superclass
-     */
-    protected Resource(
-            String type, String name, boolean custom,
-            ResourceArgs args, ResourceOptions options,
-            boolean remote, boolean dependency, @Nullable Consumer<Resource> superInit
+            boolean remote, boolean dependency
     ) {
         this.deployment = CurrentDeployment.getCurrentDeploymentOrThrow();
 
-        if (superInit != null) {
-            superInit.accept(this);
-        }
-
-=======
-            boolean remote, boolean dependency
-    ) {
         this.superInit(this);
->>>>>>> af47b6a3
         this.remote = remote;
 
         var deploymentInternal = DeploymentInternal.cast(deployment);
