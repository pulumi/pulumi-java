--- conflicted
+++ resolved
@@ -22,13 +22,8 @@
     mavenLocal()
 }
 
-<<<<<<< HEAD
 def grpcVersion = "1.49.1"
-def protobufVersion = "3.21.5"
-=======
-def grpcVersion = "1.49.0"
 def protobufVersion = "3.21.6"
->>>>>>> 713796ef
 def protocVersion = protobufVersion
 def guavaVersion = "31.1-jre"
 def assertjCoreVersion = "3.23.1"
