// Copyright 2022, Pulumi Corporation.  All rights reserved.

package jvm

import (
	"bytes"
	"fmt"
	"path"
	"reflect"
	"sort"
	"strconv"
	"strings"

	"github.com/pkg/errors"
	"github.com/pulumi/pulumi/pkg/v3/codegen"
	"github.com/pulumi/pulumi/pkg/v3/codegen/schema"
	"github.com/pulumi/pulumi/sdk/v3/go/common/util/contract"

	"github.com/pulumi/pulumi-java/pkg/codegen/jvm/names"
)

type typeDetails struct {
	outputType bool
	inputType  bool
	stateType  bool
	plainType  bool
}

func packageName(packages map[string]string, name string) string {
	if pkg, ok := packages[name]; ok {
		return pkg
	}

	return name
}

type modContext struct {
	pkg                    *schema.Package
	mod                    string
	propertyNames          map[*schema.Property]string
	types                  []*schema.ObjectType
	enums                  []*schema.EnumType
	resources              []*schema.Resource
	functions              []*schema.Function
	typeDetails            map[*schema.ObjectType]*typeDetails
	children               []*modContext
	tool                   string
	packageName            string
	rootPackageName        string
	basePackageName        string
	packages               map[string]string
	dictionaryConstructors bool
	configClassPackageName string
}

func (mod *modContext) propertyName(p *schema.Property) string {
	if n, ok := mod.propertyNames[p]; ok {
		return n
	}
	return p.Name
}

func (mod *modContext) details(t *schema.ObjectType) *typeDetails {
	details, ok := mod.typeDetails[t]
	if !ok {
		details = &typeDetails{}
		mod.typeDetails[t] = details
	}
	return details
}

func tokenToName(tok string) string {
	// token := pkg : module : member
	// module := path/to/module

	components := strings.Split(tok, ":")
	contract.Assertf(len(components) == 3, "malformed token %v", tok)
	return names.Ident(names.Title(components[2])).String()
}

func resourceName(r *schema.Resource) string {
	if r.IsProvider {
		return "Provider"
	}
	return tokenToName(r.Token)
}

func tokenToFunctionName(tok string) string {
	return tokenToName(tok)
}

func (mod *modContext) tokenToPackage(tok string, qualifier string) string {
	components := strings.Split(tok, ":")
	contract.Assertf(len(components) == 3, "malformed token %v", tok)

	pkg := mod.basePackageName + packageName(mod.packages, components[0])
	pkgName := mod.pkg.TokenToModule(tok)

	typ := pkg
	if pkgName != "" {
		typ += "." + packageName(mod.packages, pkgName)
	}
	if qualifier != "" {
		typ += "." + qualifier
	}

	return typ
}

func (mod *modContext) typeName(t *schema.ObjectType, state, args bool) string {
	name := tokenToName(t.Token)
	if state {
		return name + "GetArgs"
	}
	if args {
		return name + "Args"
	}
	return name
}

func (mod *modContext) typeString(
	ctx *classFileContext,
	t schema.Type,
	qualifier string,
	input bool,
	state bool,
	// Influences how Map and Array types are generated.
	requireInitializers bool,
	// Allow returning `Optional<T>` directly. Otherwise `@Nullable T` will be returned at the outer scope.
	outerOptional bool,
	// Called in the context of an overload without an `Output<T>` wrapper. We
	// should act like we are inside an Output<T>.
	inputlessOverload bool,
) TypeShape {
	inner := mod.typeStringRecHelper(ctx, t, qualifier, input, state, requireInitializers, inputlessOverload)
	if inner.Type.Equal(names.Optional) && !outerOptional {
		contract.Assert(len(inner.Parameters) == 1)
		contract.Assert(len(inner.Annotations) == 0)
		inner = inner.Parameters[0]
		inner.Annotations = append(inner.Annotations, fmt.Sprintf("@%s", ctx.ref(names.Nullable)))
	}
	return inner
}

// A facilitator function for the inner recursion of `typeString`.
func (mod *modContext) typeStringRecHelper(
	ctx *classFileContext,
	t schema.Type,
	qualifier string,
	input bool,
	state bool,
	requireInitializers bool,
	insideInput bool,
) TypeShape {

	switch t := t.(type) {
	case *schema.InputType:
		elem := t.ElementType
		switch t.ElementType.(type) {
		case *schema.ArrayType, *schema.MapType:
			elem = codegen.PlainType(t.ElementType)
		}
		inner := mod.typeStringRecHelper(ctx, elem, qualifier, true, state, requireInitializers, true)

		// Simplify Output<Output<T>> to Output<T> here. This is
		// safe to do since:
		//
		//     serialize(Output<Output<T>> x) == serialize(Output<T> x)
		if inner.Type.Equal(names.Output) {
			return inner
		}
		return TypeShape{
			Type:       names.Output,
			Parameters: []TypeShape{inner},
		}

	case *schema.OptionalType:
		inner := mod.typeStringRecHelper(ctx, t.ElementType, qualifier, input, state, requireInitializers, insideInput)
		if ignoreOptional(t, requireInitializers) {
			inner.Annotations = append(inner.Annotations, fmt.Sprintf("@%s", ctx.ref(names.Nullable)))
			return inner
		}
		return TypeShape{
			Type:       names.Optional,
			Parameters: []TypeShape{inner},
		}

	case *schema.EnumType:
		// TODO: try to replace with 'qualifier'
		pkg, err := parsePackageName(mod.tokenToPackage(t.Token, ""))
		if err != nil {
			panic(err)
		}
		return TypeShape{
			Type: pkg.Dot("enums").Dot(names.Ident(tokenToName(t.Token))),
		}

	case *schema.ArrayType:
		listType := names.List // TODO: decide weather or not to use ImmutableList
		if requireInitializers {
			listType = names.List
		}

		return TypeShape{
			Type: listType,
			Parameters: []TypeShape{
				mod.typeStringRecHelper(ctx,
					codegen.PlainType(t.ElementType), qualifier, input, state, false, insideInput,
				),
			},
		}

	case *schema.MapType:
		mapType := names.Map // TODO: decide weather or not to use ImmutableMap
		if requireInitializers {
			mapType = names.Map
		}

		return TypeShape{
			Type: mapType,
			Parameters: []TypeShape{
				{Type: names.String},
				mod.typeStringRecHelper(ctx,
					codegen.PlainType(t.ElementType), qualifier, input, state, false, insideInput,
				),
			},
		}

	case *schema.ObjectType:
		namingCtx := mod
		if t.Package != mod.pkg {
			// If object type belongs to another package, we apply naming conventions from that package,
			// including package naming and compatibility mode.
			extPkg := t.Package
			var info PackageInfo
			contract.AssertNoError(extPkg.ImportLanguages(map[string]schema.Language{"jvm": Importer}))
			if v, ok := t.Package.Language["jvm"].(PackageInfo); ok {
				info = v
			}
			namingCtx = &modContext{
				pkg:             extPkg,
				packages:        info.Packages,
				basePackageName: info.BasePackageOrDefault(),
			}
		}
		pkg, err := parsePackageName(namingCtx.tokenToPackage(t.Token, qualifier))
		if err != nil {
			panic(err)
		}
		typ := pkg.Dot(names.Ident(mod.typeName(t, state, insideInput)))
		return TypeShape{Type: typ}
	case *schema.ResourceType:
		var resourceType names.FQN
		if strings.HasPrefix(t.Token, "pulumi:providers:") {
			pkgName := strings.TrimPrefix(t.Token, "pulumi:providers:")
			rawPkg := fmt.Sprintf("%s%s", mod.basePackageName, packageName(mod.packages, pkgName))
			pkg, err := parsePackageName(rawPkg)
			if err != nil {
				panic(err)
			}
			resourceType = pkg.Dot(names.Ident("Provider"))
		} else {
			namingCtx := mod
			if t.Resource != nil && t.Resource.Package != mod.pkg {
				// If resource type belongs to another package, we apply naming conventions from that package,
				// including package naming and compatibility mode.
				extPkg := t.Resource.Package
				var info PackageInfo
				contract.AssertNoError(extPkg.ImportLanguages(map[string]schema.Language{"jvm": Importer}))
				if v, ok := t.Resource.Package.Language["jvm"].(PackageInfo); ok {
					info = v
				}
				namingCtx = &modContext{
					pkg:             extPkg,
					packages:        info.Packages,
					basePackageName: info.BasePackageOrDefault(),
				}
			}
			pkg, err := parsePackageName(namingCtx.tokenToPackage(t.Token, ""))
			if err != nil {
				panic(err)
			}
			resourceType = pkg.Dot(names.Ident(tokenToName(t.Token)))
		}
		return TypeShape{Type: resourceType}
	case *schema.TokenType:
		// Use the underlying type for now.
		if t.UnderlyingType != nil {
			return mod.typeStringRecHelper(ctx, t.UnderlyingType, qualifier, input, state, requireInitializers, insideInput)
		}

		pkg, err := parsePackageName(mod.tokenToPackage(t.Token, qualifier))
		if err != nil {
			panic(err)
		}
		tokenType := pkg.Dot(names.Ident(tokenToName(t.Token)))
		return TypeShape{Type: tokenType}
	case *schema.UnionType:
		elementTypeSet := codegen.NewStringSet()
		var elementTypes []TypeShape
		for _, e := range t.ElementTypes {
			e = codegen.UnwrapType(e)
			// If this is an output and a "relaxed" enum, emit the type as the underlying primitive type rather than the union.
			// Eg. Output<String> rather than Output<Either<EnumType, String>>
			if typ, ok := e.(*schema.EnumType); ok && !input {
				return mod.typeStringRecHelper(ctx, typ.ElementType, qualifier, input, state, requireInitializers, insideInput)
			}

			et := mod.typeStringRecHelper(ctx, e, qualifier, input, state, false, insideInput)
			etc := et.ToCode(ctx.imports)
			if !elementTypeSet.Has(etc) {
				elementTypeSet.Add(etc)
				elementTypes = append(elementTypes, et)
			}
		}

		switch len(elementTypes) {
		case 1:
			return mod.typeStringRecHelper(ctx, t.ElementTypes[0], qualifier, input, state, requireInitializers, insideInput)
		case 2:
			return TypeShape{
				Type:       names.Either,
				Parameters: elementTypes,
			}
		default:
			//return TypeShape{Type: names.Object, Annotations: elementTypeSet.SortedValues()}
			return TypeShape{Type: names.Object}
		}
	default:
		switch t {
		case schema.BoolType:
			return TypeShape{Type: names.Boolean}
		case schema.IntType:
			return TypeShape{Type: names.Integer}
		case schema.NumberType:
			return TypeShape{Type: names.Double}
		case schema.StringType:
			return TypeShape{Type: names.String}
		case schema.ArchiveType:
			return TypeShape{Type: names.Archive}
		case schema.AssetType:
			return TypeShape{Type: names.AssetOrArchive}
		case schema.JSONType:
			return TypeShape{Type: names.JSONElement}
		case schema.AnyType:
			return TypeShape{Type: names.Object}
		default:
			panic(fmt.Sprintf("Unknown primitive: %#v", t))
		}
	}
}

// Returns a constructor for an empty instance of type `t`.
//
// optionalAsNull is used in conjunction with the `typeString` parameter
// `outerOptional` to ensure types line up.
// In general, `outerOptional` <=> `!optionalAsNull`.
func emptyTypeInitializer(ctx *classFileContext, t schema.Type, optionalAsNull bool) string {
	if isInputType(t) {
		return fmt.Sprintf("%s.empty()", ctx.ref(names.Codegen))
	}
	if _, ok := t.(*schema.OptionalType); ok && !optionalAsNull {
		return fmt.Sprintf("%s.empty()", ctx.ref(names.Optional))
	}
	switch codegen.UnwrapType(t).(type) {
	case *schema.ArrayType:
		return fmt.Sprintf("%s.of()", ctx.ref(names.List))
	case *schema.MapType:
		return fmt.Sprintf("%s.of()", ctx.ref(names.Map))
	// TODO: should we return an "empty Either" (not sure what that means exactly)
	// case *schema.UnionType:
	// 	return "null"
	default:
		return "null"
	}
}

func typeInitializer(ctx *classFileContext, t schema.Type, nested string, nestedType string) string {
	handleUnion := func(t *schema.UnionType, left, right string) string {
		var m string
		switch nestedType {
		case codegen.UnwrapType(t.ElementTypes[0]).String():
			m = left
		case codegen.UnwrapType(t.ElementTypes[1]).String():
			m = right
		default:
			panic(fmt.Sprintf("this should never happen: '%s' does not match either '%s' or '%s', for nested of: '%s'",
				nestedType, t.ElementTypes[0], t.ElementTypes[1], nested,
			))
		}
		return fmt.Sprintf("%s(%s)", m, nested)
	}

	switch t := t.(type) {
	case *schema.OptionalType:
		inner := typeInitializer(ctx, t.ElementType, nested, nestedType)
		if ignoreOptional(t, true) {
			return inner
		}
		var method string
		switch t.ElementType.(type) {
		case *schema.ArrayType, *schema.MapType, *schema.UnionType:
			method = "of"
		default:
			method = "ofNullable"
		}
		return fmt.Sprintf("Optional.%s(%s)", method, inner)

	case *schema.InputType:
		switch t := t.ElementType.(type) {
		case *schema.ArrayType:
			return fmt.Sprintf("%s.ofList(%s)", ctx.ref(names.Output), nested)
		case *schema.MapType:
			return fmt.Sprintf("%s.ofMap(%s)", ctx.ref(names.Output), nested)
		case *schema.UnionType:
			return handleUnion(t,
				fmt.Sprintf("%s.ofLeft", ctx.ref(names.Output)),
				fmt.Sprintf("%s.ofRight", ctx.ref(names.Output)))
		default:
			return fmt.Sprintf("%s.ofNullable(%s)", ctx.ref(names.Codegen), nested)
		}

	case *schema.ArrayType:
		return fmt.Sprintf("%s.of(%s)", ctx.ref(names.List), nested)

	case *schema.MapType:
		return fmt.Sprintf("%s.of(%s)", ctx.ref(names.Map), nested)

	case *schema.UnionType:
		return handleUnion(t,
			fmt.Sprintf("%s.leftOf", ctx.ref(names.Either)),
			fmt.Sprintf("%s.rightOf", ctx.ref(names.Either)))

	default:
		return nested
	}
}

type plainType struct {
	mod                   *modContext
	res                   *schema.Resource
	name                  string
	comment               string
	baseClass             string
	propertyTypeQualifier string
	properties            []*schema.Property
	args                  bool
	state                 bool
}

func (pt *plainType) genInputProperty(ctx *classFileContext, prop *schema.Property, isFinal bool) error {
	w := ctx.writer
	requireInitializers := !pt.args || isInputType(prop.Type)
	wireName := prop.Name
	typ := prop.Type
	if !prop.IsRequired() {
		typ = codegen.OptionalType(prop)
	}
	propertyType := pt.mod.typeString(
		ctx,
		typ,
		pt.propertyTypeQualifier,
		true,                // is input
		pt.state,            // is state
		requireInitializers, // requires initializers
		false,               // outer optional
		false,               // inputless overload
	)

	// First generate the input annotation.
	attributeArgs := ""
	if prop.IsRequired() {
		attributeArgs = ", required=true"
	}
	if pt.res != nil && pt.res.IsProvider {
		pType := codegen.UnwrapType(prop.Type)
		json := true
		if pType == schema.StringType {
			json = false
		} else if t, ok := pType.(*schema.TokenType); ok && t.UnderlyingType == schema.StringType {
			json = false
		}
		if json {
			attributeArgs += ", json=true"
		}
	}

	const indent = "    "

	if prop.Comment != "" || prop.DeprecationMessage != "" {
		fprintf(w, "    /**\n")
		if prop.Comment != "" {
			fprintf(w, "%s\n", formatBlockComment(prop.Comment, indent))
		}

		if prop.DeprecationMessage != "" {
			fprintf(w, "     * @Deprecated\n")
			fprintf(w, "%s\n", formatBlockComment(prop.DeprecationMessage, indent))

		}
		fprintf(w, "     */\n")
	}

	propertyName := names.Ident(pt.mod.propertyName(prop))
	propertyModifiers := make([]string, 2)

	propertyModifiers = append(propertyModifiers, "private")
	if isFinal {
		propertyModifiers = append(propertyModifiers, "final")
	}
	printObsoleteAttribute(ctx, prop.DeprecationMessage, indent)
	fprintf(w, "    @%s(name=\"%s\"%s)\n", ctx.ref(names.Import), wireName, attributeArgs)
	fprintf(w, "    %s %s %s;\n\n",
		strings.Join(propertyModifiers, " "), propertyType.ToCode(ctx.imports), propertyName)

	// Add getter
	getterType := pt.mod.typeString(
		ctx,
		prop.Type,
		pt.propertyTypeQualifier,
		true,                // is input
		pt.state,            // is state
		requireInitializers, // FIXME: should not require initializers, make it immutable
		true,                // outer optional
		false,               // inputless overload
	)

	printObsoleteAttribute(ctx, prop.DeprecationMessage, indent)
	returnStatement := fmt.Sprintf("this.%s", propertyName)
	if opt, ok := prop.Type.(*schema.OptionalType); ok {
		req := opt.ElementType
		emptyStatement := emptyTypeInitializer(ctx, prop.Type, false)
		switch req.(type) {
		case *schema.ArrayType, *schema.MapType, *schema.UnionType, *schema.InputType: // the most common case actually
			getterTypeNonOptional := pt.mod.typeString(
				ctx,
				req,
				pt.propertyTypeQualifier,
				true,                // is input
				pt.state,            // is state
				requireInitializers, // FIXME: should not require initializers, make it immutable
				false,               // outer optional
				false,               // inputless overload
			)
			getterType = getterTypeNonOptional
			emptyStatement = emptyTypeInitializer(ctx, req, true)
		default:
			// nested type is only used when prop.Type is a union
			returnStatement = typeInitializer(ctx, prop.Type, returnStatement, "")
		}
		returnStatement = fmt.Sprintf("this.%s == null ? %s : %s", propertyName, emptyStatement, returnStatement)
	}

	if err := getterTemplate.Execute(w, getterTemplateContext{
		Indent:          indent,
		GetterType:      getterType.ToCode(ctx.imports),
		GetterName:      names.Ident(prop.Name).AsProperty().Getter(),
		ReturnStatement: returnStatement,
	}); err != nil {
		return err
	}

	return nil
}
func (pt *plainType) isJumbo() bool {
	return len(pt.properties) > 250
}
func (pt *plainType) genInputType(ctx *classFileContext) error {
	w := ctx.writer
	fprintf(w, "\n")

	// TODO: Converter support for jumbo constructors [pulumi/pulumi-jvm#390]
	props := pt.properties

	// Open the class.
	if pt.comment != "" {
		fprintf(w, "/**\n")
		fprintf(w, "%s\n", formatBlockComment(pt.comment, ""))
		fprintf(w, " */\n")
	}

	fprintf(w, "public final class %s extends %s {\n", pt.name, pt.baseClass)
	fprintf(w, "\n")
	fprintf(w, "    public static final %s Empty = new %s();\n", pt.name, pt.name)
	fprintf(w, "\n")

	// Declare each input property.
	for _, p := range props {
		if pt.isJumbo() {
			if err := pt.genInputProperty(ctx, p, false); err != nil {
				return err
			}
		} else {
			if err := pt.genInputProperty(ctx, p, true); err != nil {
				return err
			}
		}
		fprintf(w, "\n")
		fprintf(w, "\n")
	}

<<<<<<< HEAD
	if !pt.isJumbo() {
		// If can construct all args constructor
		// Generate the constructor.
		fprintf(w, "    public %s(", pt.name)
=======
	// Generate empty constructor, not that the instance created
	// with this constructor may not be valid if there are 'required' fields.
	if len(props) > 0 {
		fprintf(w, "\n")
		fprintf(w, "    private %s() {\n", pt.name)
		for _, prop := range props {
			fieldName := names.Ident(pt.mod.propertyName(prop))
			emptyValue := emptyTypeInitializer(ctx, prop.Type, true)
			fprintf(w, "        this.%s = %s;\n", fieldName, emptyValue)
		}
		fprintf(w, "    }\n")
	}

	// Generate the builder
	var builderFields []builderFieldTemplateContext
	var builderSetters []builderSetterTemplateContext
	for _, prop := range props {
		requireInitializers := !pt.args || isInputType(prop.Type)
		propertyName := names.Ident(pt.mod.propertyName(prop))
		propertyType := pt.mod.typeString(
			ctx,
			prop.Type,
			pt.propertyTypeQualifier,
			true,                // is input
			pt.state,            // is state
			requireInitializers, // requires initializers
			false,               // outer optional
			false,               // inputless overload
		)

		// add field
		builderFields = append(builderFields, builderFieldTemplateContext{
			FieldType: propertyType.ToCode(ctx.imports),
			FieldName: propertyName.AsProperty().Field(),
		})

		setterName := names.Ident(prop.Name).AsProperty().Setter()
		assignment := func(propertyName names.Ident) string {
			if prop.Secret {
				return fmt.Sprintf("this.%s = %s.secret(%s)", propertyName, ctx.ref(names.Codegen), propertyName)
			}
			if prop.IsRequired() {
				return fmt.Sprintf("this.%s = %s.requireNonNull(%s)", propertyName, ctx.ref(names.Objects), propertyName)
			}
			return fmt.Sprintf("this.%s = %s", propertyName, propertyName)
		}
>>>>>>> 9436c693

		// Generate the constructor parameters.
		for i, prop := range props {

			// TODO: factor this out (with similar code in genOutputType)
			paramName := names.Ident(prop.Name)
			paramType := pt.mod.typeString(
				ctx,
				prop.Type,
				pt.propertyTypeQualifier,
				true,
				pt.state,
				false, // requireInitializers
				false, // outer optional
				false, // inputless overload
			).ToCode(ctx.imports)

			if i == 0 && len(props) > 1 { // first param
				fprintf(w, "\n")
			}

			terminator := ""
			if i != len(props)-1 { // not last param
				terminator = ",\n"
			}

			paramDef := fmt.Sprintf("%s %s%s", paramType, paramName, terminator)
			if len(props) > 1 {
				paramDef = fmt.Sprintf("        %s", paramDef)
			}
			fprintf(w, "%s", paramDef)
		}

		fprintf(w, ") {\n")

		// Generate the constructor body
		for _, prop := range props {
			paramName := names.Ident(prop.Name)
			fieldName := names.Ident(pt.mod.propertyName(prop))
			// set default values or assign given values
			var defaultValueCode string
			if prop.DefaultValue != nil {
				defaultValueString, defType, err := pt.mod.getDefaultValue(ctx, prop.DefaultValue, codegen.UnwrapType(prop.Type))
				if err != nil {
					return err
				}
				defaultValueInitializer := typeInitializer(ctx, unOptional(prop.Type), defaultValueString, defType)
				defaultValueCode = fmt.Sprintf("%s == null ? %s : ", paramName, defaultValueInitializer)
			}
			if prop.IsRequired() {
				fprintf(w, "        this.%s = %s%s.requireNonNull(%s, \"expected parameter '%s' to be non-null\");\n",
					fieldName, defaultValueCode, ctx.ref(names.Objects), paramName, paramName)
			} else {
				fprintf(w, "        this.%s = %s%s;\n", fieldName, defaultValueCode, paramName)
			}
		}
		fprintf(w, "    }\n")
	}

	// Generate empty constructor, not that the instance created
	// with this constructor may not be valid if there are 'required' fields.
	if len(props) > 0 {
		fprintf(w, "\n")
		fprintf(w, "    private %s() {\n", pt.name)
		for _, prop := range props {
			fieldName := names.Ident(pt.mod.propertyName(prop))
			emptyValue := emptyTypeInitializer(ctx, prop.Type, true)
			fprintf(w, "        this.%s = %s;\n", fieldName, emptyValue)
		}
		fprintf(w, "    }\n")
	}

	// Generate the builder
	var builderFields []builderFieldTemplateContext
	var builderSetters []builderSetterTemplateContext
	for _, prop := range props {
		requireInitializers := !pt.args || isInputType(prop.Type)
		propertyName := names.Ident(pt.mod.propertyName(prop))
		propertyType := pt.mod.typeString(
			ctx,
			prop.Type,
			pt.propertyTypeQualifier,
			true,                // is input
			pt.state,            // is state
			requireInitializers, // requires initializers
			false,               // outer optional
			false,               // inputless overload
		)

		// add field
		builderFields = append(builderFields, builderFieldTemplateContext{
			FieldType: propertyType.ToCode(ctx.imports),
			FieldName: propertyName.AsProperty().Field(),
		})

		setterName := names.Ident(prop.Name).AsProperty().Setter()
		assignment := func(propertyName names.Ident) string {
			if prop.Secret {
				return fmt.Sprintf("this.%s = %s.secret(%s)", propertyName, ctx.ref(names.Codegen), propertyName)
			}
			if prop.IsRequired() {
				return fmt.Sprintf("this.%s = %s.requireNonNull(%s)", propertyName, ctx.ref(names.Objects), propertyName)
			}
			return fmt.Sprintf("this.%s = %s", propertyName, propertyName)
		}

		// add main setter
		builderSetters = append(builderSetters, builderSetterTemplateContext{
			SetterName:   setterName,
			PropertyType: propertyType.ToCode(ctx.imports),
			PropertyName: propertyName.String(),
			Assignment:   assignment(propertyName),
			ListType:     propertyType.ListType(ctx),
		})

		if isInputType(prop.Type) { // we have a wrapped field so we add an unwrapped helper setter
			var typ schema.Type = &schema.OptionalType{ElementType: codegen.UnwrapType(prop.Type)}
			if prop.IsRequired() {
				typ = codegen.UnwrapType(typ)
			}
			propertyTypeUnwrapped := pt.mod.typeString(
				ctx,
				typ,
				pt.propertyTypeQualifier,
				true,                // is input
				pt.state,            // is state
				requireInitializers, // requires initializers
				false,               // outer optional
				true,                // inputless overload
			)

			assignmentUnwrapped := func(propertyName names.Ident) string {
				if prop.Secret {
					return fmt.Sprintf("this.%s = %s.secret(%s)", propertyName, ctx.ref(names.Codegen), propertyName)
				}
				if prop.IsRequired() {
					return fmt.Sprintf("this.%s = %s.of(%s.requireNonNull(%s))",
						propertyName, ctx.ref(names.Output), ctx.ref(names.Objects), propertyName)
				}
				return fmt.Sprintf("this.%s = %s.ofNullable(%s)", propertyName, ctx.ref(names.Codegen), propertyName)
			}

			if !propertyTypeUnwrapped.Equal(propertyType) {
				// add overloaded setter
				builderSetters = append(builderSetters, builderSetterTemplateContext{
					SetterName:   setterName,
					PropertyType: propertyTypeUnwrapped.ToCode(ctx.imports),
					PropertyName: propertyName.String(),
					Assignment:   assignmentUnwrapped(propertyName),
					ListType:     propertyTypeUnwrapped.ListType(ctx),
				})
			}
		}
	}

	fprintf(w, "\n")
	if err := builderTemplate.Execute(w, builderTemplateContext{
		Indent:     "    ",
		Name:       "Builder",
		IsFinal:    true,
		IsJumbo:    pt.isJumbo(),
		Fields:     builderFields,
		Setters:    builderSetters,
		ResultType: pt.name,
		Objects:    ctx.ref(names.Objects),
	}); err != nil {
		return err
	}
	fprintf(w, "\n")

	// Close the class.
	fprintf(w, "}\n")

	return nil
}

func (pt *plainType) genOutputType(ctx *classFileContext) error {
	w := ctx.writer
	const indent = "    "

	props := pt.properties

	// Open the class and annotate it appropriately.
	fprintf(w, "@%s\n", ctx.ref(names.CustomType))
	fprintf(w, "public final class %s {\n", pt.name)

	// Generate each output field.
	for _, prop := range props {
		fieldName := names.Ident(pt.mod.propertyName(prop))
		fieldType := pt.mod.typeString(
			ctx,
			prop.Type,
			pt.propertyTypeQualifier,
			false,
			false,
			false,
			false, // outer optional
			false, // inputless overload
		)
		if prop.Comment != "" || prop.DeprecationMessage != "" {
			fprintf(w, "    /**\n")
			if prop.Comment != "" {
				fprintf(w, "%s\n", formatBlockComment(prop.Comment, indent))
			}
			if prop.DeprecationMessage != "" {
				fprintf(w, "     * @Deprecated\n")
				fprintf(w, "%s\n", formatBlockComment(prop.DeprecationMessage, indent))

			}
			fprintf(w, "     */\n")
		}
		printObsoleteAttribute(ctx, prop.DeprecationMessage, indent+"    ")
		if pt.isJumbo() {
			fprintf(w, "    private %s %s;\n", fieldType.ToCode(ctx.imports), fieldName)
		} else {
			fprintf(w, "    private final %s %s;\n", fieldType.ToCode(ctx.imports), fieldName)
		}
	}
	if len(props) > 0 {
		fprintf(w, "\n")
	}

	if !pt.isJumbo() {
		// If can construct all args constructor
		// Generate an appropriately-attributed constructor that will set this types' fields.
		fprintf(w, "    @%s.Constructor\n", ctx.ref(names.CustomType))
		fprintf(w, "    private %s(", pt.name)

		// Generate the constructor parameters.
		for i, prop := range props {
			// TODO: factor this out (with similar code in genInputType)
			paramName := names.Ident(prop.Name)
			paramType := pt.mod.typeString(
				ctx,
				prop.Type,
				pt.propertyTypeQualifier,
				false,
				false,
				false,
				false, // outer optional
				false, // inputless overload
			)

			if i == 0 && len(props) > 1 { // first param
				fprintf(w, "\n")
			}

			terminator := ""
			if i != len(props)-1 { // not last param
				terminator = ",\n"
			}

<<<<<<< HEAD
			paramDef := fmt.Sprintf("%s %s %s%s",
				fmt.Sprintf("@%s.Parameter(\"%s\")", ctx.ref(names.CustomType), prop.Name),
				paramType.ToCode(ctx.imports), paramName, terminator)
			if len(props) > 1 {
				paramDef = fmt.Sprintf("        %s", paramDef)
=======
	// Generate Builder
	var builderFields []builderFieldTemplateContext
	var builderSetters []builderSetterTemplateContext
	for _, prop := range props {
		propertyName := names.Ident(pt.mod.propertyName(prop))
		propertyType := pt.mod.typeString(
			ctx,
			prop.Type,
			pt.propertyTypeQualifier,
			false, // is input
			false, // is state
			false, // requires initializers
			false, // outer optional
			false, // inputless overload
		)

		// add field
		builderFields = append(builderFields, builderFieldTemplateContext{
			FieldType: propertyType.ToCode(ctx.imports),
			FieldName: propertyName.AsProperty().Field(),
		})

		setterName := names.Ident(prop.Name).AsProperty().Setter()
		assignment := func(propertyName names.Ident) string {
			if prop.IsRequired() {
				return fmt.Sprintf("this.%s = %s.requireNonNull(%s)", propertyName, ctx.ref(names.Objects), propertyName)
>>>>>>> 9436c693
			}
			fprintf(w, "%s", paramDef)
		}

		fprintf(w, ") {\n")

		// Generate the constructor body.
		for _, prop := range props {
			paramName := names.Ident(prop.Name)
			fieldName := names.Ident(pt.mod.propertyName(prop))

			// Never `Objects.requireNotNull` here because we need
			// to tolerate providers failing to return required props.
			//
			// See https://github.com/pulumi/pulumi-java/issues/164
			fprintf(w, "        this.%s = %s;\n", fieldName, paramName)

		}
		fprintf(w, "    }\n")
		fprintf(w, "\n")
	}

	// Generate getters
	for _, prop := range props {
		if prop.Comment != "" || prop.DeprecationMessage != "" {
			fprintf(w, "    /**\n")
			if prop.Comment != "" {
				fprintf(w, "%s\n", formatBlockComment(prop.Comment, indent))
			}

			if prop.DeprecationMessage != "" {
				fprintf(w, "     * @Deprecated\n")
				fprintf(w, "%s\n", formatBlockComment(prop.DeprecationMessage, indent))

			}
			fprintf(w, "    */\n")
		}
		paramName := names.Ident(prop.Name)
		getterName := names.Ident(prop.Name).AsProperty().Getter()
		getterType := pt.mod.typeString(
			ctx,
			prop.Type,
			pt.propertyTypeQualifier,
			false,
			false,
			false,
			true,  // outer optional
			false, // inputless overload
		)
		getterTypeNonOptional := pt.mod.typeString(
			ctx,
			codegen.UnwrapType(prop.Type),
			pt.propertyTypeQualifier,
			false,
			false,
			false,
			false, // outer optional (irrelevant)
			false, // inputless overload
		)

		returnStatement := fmt.Sprintf("this.%s", paramName)

		switch propType := prop.Type.(type) {
		case *schema.OptionalType:
			switch propType.ElementType.(type) {
			case *schema.ArrayType:
				getterType = getterTypeNonOptional
				returnStatement = fmt.Sprintf("this.%s == null ? List.of() : this.%s", paramName, paramName)
			case *schema.MapType:
				getterType = getterTypeNonOptional
				returnStatement = fmt.Sprintf("this.%s == null ? Map.of() : this.%s", paramName, paramName)
			default:
				// Option<Output<T>> are stored as @Nullable Output<T>. We don't
				// need to perform the nullable conversion for them.
				if !getterType.Type.Equal(names.Output) {
					returnStatement = fmt.Sprintf("%s.ofNullable(this.%s)", ctx.ref(names.Optional), paramName)
				}
			}
		}

		printObsoleteAttribute(ctx, prop.DeprecationMessage, indent)
		if err := getterTemplate.Execute(w, getterTemplateContext{
			Indent:          indent,
			GetterType:      getterType.ToCode(ctx.imports),
			GetterName:      getterName,
			ReturnStatement: returnStatement,
		}); err != nil {
			return err
		}

		fprintf(w, "\n")
	}

	// Generate Builder
	var builderFields []builderFieldTemplateContext
	var builderSetters []builderSetterTemplateContext
	for _, prop := range props {
		propertyName := names.Ident(pt.mod.propertyName(prop))
		propertyType := pt.mod.typeString(
			ctx,
			prop.Type,
			pt.propertyTypeQualifier,
			false, // is input
			false, // is state
			false, // requires initializers
			false, // outer optional
			false, // inputless overload
		)

		// add field
		builderFields = append(builderFields, builderFieldTemplateContext{
			FieldType: propertyType.ToCode(ctx.imports),
			FieldName: propertyName.AsProperty().Field(),
		})

		setterName := propertyName.AsProperty().Setter()
		assignment := func(propertyName names.Ident) string {
			if prop.IsRequired() {
				return fmt.Sprintf("this.%s = %s.requireNonNull(%s)", propertyName, ctx.ref(names.Objects), propertyName)
			}
			return fmt.Sprintf("this.%s = %s", propertyName, propertyName)
		}

		// add setter
		builderSetters = append(builderSetters, builderSetterTemplateContext{
			SetterName:   setterName,
			PropertyType: propertyType.ToCode(ctx.imports),
			PropertyName: propertyName.String(),
			Assignment:   assignment(propertyName),
			ListType:     propertyType.ListType(ctx),
		})
	}

	fprintf(w, "\n")
	if err := builderTemplate.Execute(w, builderTemplateContext{
		Indent:     indent,
		Name:       "Builder",
		IsFinal:    true,
		IsJumbo:    pt.isJumbo(),
		Fields:     builderFields,
		Setters:    builderSetters,
		ResultType: pt.name,
		Objects:    ctx.ref(names.Objects),
	}); err != nil {
		return err
	}
	fprintf(w, "\n")

	// Close the class.
	fprintf(w, "}\n")
	return nil
}

func primitiveValue(value interface{}) (string, string, error) {
	v := reflect.ValueOf(value)
	if v.Kind() == reflect.Interface {
		v = v.Elem()
	}

	switch v.Kind() {
	case reflect.Bool:
		if v.Bool() {
			return "true", "boolean", nil
		}
		return "false", "boolean", nil
	case reflect.Int, reflect.Int8, reflect.Int16, reflect.Int32:
		return strconv.FormatInt(v.Int(), 10), "integer", nil
	case reflect.Uint, reflect.Uint8, reflect.Uint16, reflect.Uint32:
		return strconv.FormatUint(v.Uint(), 10), "integer", nil
	case reflect.Float32, reflect.Float64:
		return strconv.FormatFloat(v.Float(), 'e', -1, 64), "number", nil
	case reflect.String:
		return fmt.Sprintf("%q", v.String()), "string", nil
	default:
		return "", "", errors.Errorf("unsupported default value of type %T", value)
	}
}

func (mod *modContext) getDefaultValue(
	ctx *classFileContext,
	dv *schema.DefaultValue,
	t schema.Type,
) (string, string, error) {
	var val string
	schemaType := t.String()
	if dv.Value != nil {
		switch enumOrUnion := t.(type) {
		case *schema.EnumType:
			pkg, err := parsePackageName(mod.packageName)
			if err != nil {
				return "", "", err
			}
			enumName := tokenToName(enumOrUnion.Token)
			for _, e := range enumOrUnion.Elements {
				if e.Value != dv.Value {
					continue
				}

				elName := e.Name
				if elName == "" {
					elName = fmt.Sprintf("%v", e.Value)
				}
				safeName, err := names.MakeSafeEnumName(elName, enumName)
				if err != nil {
					return "", "", err
				}
				val = pkg.Dot(names.Ident("enums")).Dot(names.Ident(enumName)).Dot(names.Ident(safeName)).String()
				break
			}
			if val == "" {
				return "", "", errors.Errorf("default value '%v' not found in enum '%s'", dv.Value, enumName)
			}
		default:
			v, st, err := primitiveValue(dv.Value)
			if err != nil {
				return "", "", err
			}
			val = v
			schemaType = st
		}
	}

	if len(dv.Environment) != 0 {
		getType := ""
		switch t {
		case schema.BoolType:
			getType = "Boolean"
		case schema.IntType:
			getType = "Integer"
		case schema.NumberType:
			getType = "Double"
		}

		envVars := fmt.Sprintf("%q", dv.Environment[0])
		for _, e := range dv.Environment[1:] {
			envVars += fmt.Sprintf(", %q", e)
		}

		getEnv := fmt.Sprintf("%s.getEnv%s(%s).orElse(null)", mod.utilitiesRef(ctx), getType, envVars)
		if val != "" {
			val = fmt.Sprintf("%s == null ? %s : %s", getEnv, val, getEnv)
		} else {
			val = getEnv
		}
	}

	return val, schemaType, nil
}

func genAlias(ctx *classFileContext, alias *schema.Alias) {
	w := ctx.writer
	fprintf(w, "%s.of(", ctx.ref(names.Output))
	fprintf(w, "%s.builder()", ctx.ref(names.Alias))
	if alias.Name != nil {
		fprintf(w, ".name(\"%v\")", *alias.Name)
	}
	if alias.Project != nil {
		fprintf(w, ".project(\"%v\")", *alias.Project)
	}
	if alias.Type != nil {
		fprintf(w, ".type(\"%v\")", *alias.Type)
	}
	fprintf(w, ".build()")
	fprintf(w, ")")
}

func (mod *modContext) genResource(ctx *classFileContext, r *schema.Resource, argsFQN, stateFQN names.FQN) error {
	w := ctx.writer
	// Create a resource module file into which all of this resource's types will go.
	name := resourceName(r)

	if r.Comment != "" || r.DeprecationMessage != "" {
		fprintf(w, "/**\n")
		if r.Comment != "" {
			fprintf(w, "%s\n", formatBlockComment(r.Comment, ""))
		}

		if r.DeprecationMessage != "" {
			fprintf(w, " * @Deprecated\n")
			fprintf(w, "%s\n", formatBlockComment(r.DeprecationMessage, ""))

		}
		fprintf(w, " */\n")
	}

	// Open the class.
	className := name
	var baseType string
	optionsType := "io.pulumi.resources.CustomResourceOptions"
	switch {
	case r.IsProvider:
		baseType = "io.pulumi.resources.ProviderResource"
	case r.IsComponent:
		baseType = "io.pulumi.resources.ComponentResource"
		optionsType = "io.pulumi.resources.ComponentResourceOptions"
	default:
		baseType = "io.pulumi.resources.CustomResource"
	}

	printObsoleteAttribute(ctx, r.DeprecationMessage, "")
	fprintf(w, "@%s(type=\"%s\")\n",
		ctx.imports.Ref(names.ResourceType),
		r.Token)
	fprintf(w, "public class %s extends %s {\n", className, baseType)

	var secretProps []string
	// Emit all output properties.
	for _, prop := range r.Properties {
		// Write the property attribute
		wireName := prop.Name
		propertyName := names.Ident(mod.propertyName(prop))
		propertyType := mod.typeString(
			ctx,
			prop.Type,
			"outputs",
			false,
			false,
			false,
			false, // outer optional
			false, // inputless overload
		)
		// TODO: C# has some kind of workaround here for strings

		if prop.Secret {
			secretProps = append(secretProps, prop.Name)
		}

		if prop.Comment != "" || prop.DeprecationMessage != "" {
			fprintf(w, "    /**\n")
			if prop.Comment != "" {
				fprintf(w, "%s\n", formatBlockComment(prop.Comment, "    "))
			}

			if prop.DeprecationMessage != "" {
				fprintf(w, "     * @Deprecated\n")
				fprintf(w, "%s\n", formatBlockComment(prop.DeprecationMessage, "    "))

			}
			fprintf(w, "     */\n")
		}

		outputExportParameters := strings.Join(
			propertyType.ParameterTypesTransformed(func(ts TypeShape) string {
				return ts.ToCodeWithOptions(ctx.imports, TypeShapeStringOptions{
					CommentOutAnnotations: true,
					GenericErasure:        true,
					AppendClassLiteral:    true,
				})
			}),
			", ",
		)
		outputExportType := propertyType.ToCodeWithOptions(ctx.imports, TypeShapeStringOptions{
			SkipAnnotations:    true,
			GenericErasure:     true,
			AppendClassLiteral: true,
		})
		outputParameterType := propertyType.ToCodeWithOptions(ctx.imports, TypeShapeStringOptions{
			CommentOutAnnotations: true,
		})
		printObsoleteAttribute(ctx, prop.DeprecationMessage, "    ")
		fprintf(w,
			"    @%s(name=\"%s\", type=%s, parameters={%s})\n",
			ctx.ref(names.Export), wireName, outputExportType, outputExportParameters)
		fprintf(w,
			"    private %s<%s> %s;\n", ctx.imports.Ref(names.Output), outputParameterType, propertyName)
		fprintf(w, "\n")

		if prop.Comment != "" {
			fprintf(w, "    /**\n")
			fprintf(w, "%s\n", formatBlockComment("@return "+prop.Comment, "    "))
			fprintf(w, "     */\n")
		}

		// Add getter
		getterType := outputParameterType
		getterName := names.Ident(prop.Name).AsProperty().Getter()
		fprintf(w, "    public %s<%s> %s() {\n", ctx.imports.Ref(names.Output), getterType, getterName)
		fprintf(w, "        return this.%s;\n", propertyName)
		fprintf(w, "    }\n")
	}

	if len(r.Properties) > 0 {
		fprintf(w, "\n")
	}

	// Emit the class constructor

	allOptionalInputs := true
	hasConstInputs := false
	for _, prop := range r.InputProperties {
		allOptionalInputs = allOptionalInputs && !prop.IsRequired()
		hasConstInputs = hasConstInputs || prop.ConstValue != nil
	}

	argsType := ctx.ref(argsFQN)
	if allOptionalInputs {
		// If the number of required input properties was zero, we can make the args object optional.
		argsType = fmt.Sprintf("@%s %s", ctx.ref(names.Nullable), argsType)
	}

	tok := r.Token
	if r.IsProvider {
		tok = mod.pkg.Name
	}

	argsOverride := fmt.Sprintf("args == null ? %s.Empty : args", ctx.ref(argsFQN))
	if hasConstInputs {
		argsOverride = "makeArgs(args)"
	}

	// Name only constructor
	fprintf(w, "    /**\n")
	fprintf(w, "     *\n")
	fprintf(w, "     * @param name The _unique_ name of the resulting resource.\n")
	fprintf(w, "     */\n")
	fprintf(w, "    public %s(String name) {\n", className)
	fprintf(w, "        this(name, %s.Empty);\n", ctx.ref(argsFQN))
	fprintf(w, "    }\n")

	// Name+Args constructor

	fprintf(w, "    /**\n")
	fprintf(w, "     *\n")
	fprintf(w, "     * @param name The _unique_ name of the resulting resource.\n")
	fprintf(w, "     * @param args The arguments to use to populate this resource's properties.\n")
	fprintf(w, "     */\n")
	fprintf(w, "    public %s(String name, %s args) {\n", className, argsType)
	fprintf(w, "        this(name, args, null);\n")
	fprintf(w, "    }\n")

	// Constructor
	isComponent := ""
	if r.IsComponent {
		isComponent = ", true"
	}
	fprintf(w, "    /**\n")
	fprintf(w, "     *\n")
	fprintf(w, "     * @param name The _unique_ name of the resulting resource.\n")
	fprintf(w, "     * @param args The arguments to use to populate this resource's properties.\n")
	fprintf(w, "     * @param options A bag of options that control this resource's behavior.\n")
	fprintf(w, "     */\n")

	fprintf(w, "    public %s(String name, %s args, @%s %s options) {\n",
		className, argsType, ctx.ref(names.Nullable), optionsType)
	fprintf(w, "        super(\"%s\", name, %s, makeResourceOptions(options, %s.empty())%s);\n",
		tok, argsOverride, ctx.imports.Ref(names.Codegen), isComponent)
	fprintf(w, "    }\n")

	// Write a private constructor for the use of `get`.
	if !r.IsProvider && !r.IsComponent {
		stateParam, stateRef := "", "null"
		if r.StateInputs != nil {
			stateParam, stateRef = fmt.Sprintf("@%s %s state, ", ctx.ref(names.Nullable), ctx.ref(stateFQN)), "state"
		}

		fprintf(w, "\n")
		fprintf(w, "    private %s(String name, %s<String> id, %s@%s %s options) {\n",
			className, ctx.ref(names.Output), stateParam, ctx.ref(names.Nullable), optionsType)
		fprintf(w, "        super(\"%s\", name, %s, makeResourceOptions(options, id));\n", tok, stateRef)
		fprintf(w, "    }\n")
	}

	if hasConstInputs {
		// Write the method that will calculate the resource arguments.
		fprintf(w, "\n")
		fprintf(w, "    private static %s makeArgs(%s args) {\n", ctx.ref(argsFQN), argsType)
		fprintf(w,
			"        var builder = args == null ? %[1]s.builder() : %[1]s.builder(args);\n", ctx.ref(argsFQN))
		fprintf(w, "        return builder\n")
		for _, prop := range r.InputProperties {
			if prop.ConstValue != nil {
				v, _, err := primitiveValue(prop.ConstValue)
				if err != nil {
					return err
				}
				setterName := names.Ident(mod.propertyName(prop)).AsProperty().Setter()
				fprintf(w, "            .%s(%s)\n", setterName, v)
			}
		}
		fprintf(w, "            .build();\n")
		fprintf(w, "    }\n")
	}

	// Write the method that will calculate the resource options.
	fprintf(w, "\n")
	fprintf(w,
		"    private static %[1]s makeResourceOptions(@%[2]s %[1]s options, @%[2]s %[3]s<String> id) {\n",
		optionsType, ctx.ref(names.Nullable), ctx.ref(names.Output))
	fprintf(w, "        var defaultOptions = %s.builder()\n", optionsType)
	fprintf(w, "            .version(%s.getVersion())\n", mod.utilitiesRef(ctx))

	if len(r.Aliases) > 0 {
		fprintf(w, "            .aliases(%s.of(\n", ctx.ref(names.List))
		for i, alias := range r.Aliases {
			fprintf(w, "                ")
			genAlias(ctx, alias)
			isLastElement := i == len(r.Aliases)-1
			if isLastElement {
				fprintf(w, "\n")
			} else {
				fprintf(w, ",\n")
			}
		}
		fprintf(w, "            ))\n")
	}
	if len(secretProps) > 0 {
		fprintf(w, "            .additionalSecretOutputs(%s.of(\n", ctx.ref(names.List))
		for i, sp := range secretProps {
			fprintf(w, "                ")
			fprintf(w, "%q", sp)
			isLastElement := i == len(secretProps)-1
			if isLastElement {
				fprintf(w, "\n")
			} else {
				fprintf(w, ",\n")
			}
		}
		fprintf(w, "            ))\n")
	}

	fprintf(w, "            .build();\n")
	fprintf(w, "        return %s.merge(defaultOptions, options, id);\n", optionsType)
	fprintf(w, "    }\n\n")

	// Write the `get` method for reading instances of this resource unless this
	// is a provider resource or ComponentResource.
	if !r.IsProvider && !r.IsComponent {
		stateParam, stateRef := "", ""

		fprintf(w, "    /**\n")
		fprintf(w, "     * Get an existing Host resource's state with the given name, ID, and optional extra\n")
		fprintf(w, "     * properties used to qualify the lookup.\n")
		fprintf(w, "     *\n")
		fprintf(w, "     * @param name The _unique_ name of the resulting resource.\n")
		fprintf(w, "     * @param id The _unique_ provider ID of the resource to lookup.\n")
		if r.StateInputs != nil {
			stateParam = fmt.Sprintf("@%s %s state, ", ctx.ref(names.Nullable), ctx.ref(stateFQN))
			stateRef = "state, "
			fprintf(w, "     * @param state\n")
		}
		fprintf(w, "     * @param options Optional settings to control the behavior of the CustomResource.\n")
		fprintf(w, "     */\n")

		fprintf(w, "    public static %s get(String name, %s<String> id, %s@%s %s options) {\n",
			className, ctx.ref(names.Output), stateParam, ctx.ref(names.Nullable), optionsType)
		fprintf(w, "        return new %s(name, id, %soptions);\n", className, stateRef)
		fprintf(w, "    }\n")
	}

	// Close the class.
	fprintf(w, "}\n")

	return nil
}

type addClassMethod = func(names.FQN, names.Ident, func(*classFileContext) error) error

func (mod *modContext) functionsClassName() (names.Ident, error) {
	if mod.mod != "" {
		return names.Ident(names.Title(mod.mod) + "Functions"), nil
	}
	if mod.pkg.Name != "" {
		return names.Ident(names.Title(mod.pkg.Name) + "Functions"), nil
	}
	return "", fmt.Errorf("package name empty")
}

func printCommentFunction(ctx *classFileContext, fun *schema.Function, indent string) {
	w := ctx.writer
	if fun.Comment != "" || fun.DeprecationMessage != "" {
		fprintf(w, "    /**\n")
		fprintf(w, "%s\n", formatBlockComment(fun.Comment, indent))
		if fun.DeprecationMessage != "" {
			fprintf(w, "     * @Deprecated\n")
			fprintf(w, "%s\n", formatBlockComment(fun.DeprecationMessage, indent))
		}
		fprintf(w, "     */\n")
	}
	printObsoleteAttribute(ctx, fun.DeprecationMessage, "    ")
}

func hasAllOptionalInputs(fun *schema.Function) bool {
	if fun.Inputs == nil {
		return true
	}
	for _, prop := range fun.Inputs.Properties {
		if prop.IsRequired() {
			return false
		}
	}

	return true
}

func sortedFunctions(m []*schema.Function) []*schema.Function {
	idxMap := make(map[string]int, len(m))
	keyList := make([]string, len(m))
	for i, fun := range m {
		idxMap[fun.Token] = i
		keyList[i] = fun.Token
	}
	sort.Strings(keyList)

	sortedList := make([]*schema.Function, len(m))
	for k := range keyList {
		sortedList[k] = m[idxMap[keyList[k]]]
	}
	return sortedList
}

func (mod *modContext) genFunctions(ctx *classFileContext, addClass addClassMethod) error {
	javaPkg, err := parsePackageName(mod.packageName)
	if err != nil {
		return err
	}
	w := ctx.writer

	// Open the config class.
	className, err := mod.functionsClassName()
	if err != nil {
		return err
	}
	fprintf(w, "public final class %s {\n", className)
	for _, fun := range sortedFunctions(mod.functions) {

		const indent = "    "

		// TODO[pulumi/pulumi-jvm#262]: Support proper codegen for methods
		if fun.IsMethod {
			continue
		}

		if fun.IsOverlay {
			// This function code is generated by the provider, so no further action is required.
			continue
		}

		outputsPkg := javaPkg.Dot(names.Ident("outputs"))
		resultClass := names.Ident(tokenToName(fun.Token) + "Result")
		resultFQN := outputsPkg.Dot(resultClass)
		inputsPkg := javaPkg.Dot(names.Ident("inputs"))
		argsClass := names.Ident(tokenToName(fun.Token) + "Args")
		argsFQN := inputsPkg.Dot(argsClass)

		var argsType string
		if fun.Inputs == nil {
			argsType = ctx.ref(names.InvokeArgs)
		} else {
			argsType = ctx.ref(argsFQN)
		}

		var returnType string
		if fun.Outputs != nil {
			returnType = ctx.imports.Ref(resultFQN)
		} else {
			returnType = ctx.imports.Ref(names.Void)
		}

		methodName := names.LowerCamelCase(tokenToFunctionName(fun.Token))

		// Emit datasource inputs method
		invokeOptions := ctx.ref(names.InvokeOptions)

		printCommentFunction(ctx, fun, indent)
		if hasAllOptionalInputs(fun) {
			// Add no args invoke
			fprintf(w, "    public static %s<%s> %s() {\n",
				ctx.ref(names.CompletableFuture), returnType, methodName)
			fprintf(w,
				"        return %s(%s.Empty, %s.Empty);\n",
				methodName, argsType, invokeOptions)
			fprintf(w, "    }\n")

		}
		// Add args only invoke
		fprintf(w, "    public static %s<%s> %s(%s args) {\n",
			ctx.ref(names.CompletableFuture), returnType, methodName, argsType)
		fprintf(w,
			"        return %s(args, %s.Empty);\n",
			methodName, invokeOptions)
		fprintf(w, "    }\n")

		// Add full invoke
		fprintf(w, "    public static %s<%s> %s(%s args, %s options) {\n",
			ctx.ref(names.CompletableFuture), returnType, methodName, argsType, invokeOptions)
		fprintf(w,
			"        return %s.getInstance().invokeAsync(\"%s\", %s.of(%s.class), args, %s.withVersion(options));\n",
			ctx.ref(names.Deployment), fun.Token, ctx.ref(names.TypeShape), returnType, mod.utilitiesRef(ctx))
		fprintf(w, "    }\n")

		// Emit the args and result types, if any.
		if fun.Inputs != nil {
			if err := addClass(inputsPkg, argsClass, func(ctx *classFileContext) error {
				args := &plainType{
					mod:                   mod,
					name:                  ctx.className.String(),
					baseClass:             "io.pulumi.resources.InvokeArgs",
					propertyTypeQualifier: "inputs",
					properties:            fun.Inputs.Properties,
				}
				return args.genInputType(ctx)
			}); err != nil {
				return err
			}
		}

		if fun.Outputs != nil {
			if err := addClass(outputsPkg, resultClass, func(ctx *classFileContext) error {
				res := &plainType{
					mod:                   mod,
					name:                  ctx.className.String(),
					propertyTypeQualifier: "outputs",
					properties:            fun.Outputs.Properties,
				}
				contract.Assert(resultClass.String() == res.name)
				return res.genOutputType(ctx)
			}); err != nil {
				return err
			}
		}
	}
	fprintf(w, "}\n")
	return nil
}

func printObsoleteAttribute(ctx *classFileContext, deprecationMessage, indent string) {
	w := ctx.writer
	if deprecationMessage != "" {
		fprintf(w, "%s@Deprecated /* %s */\n",
			indent,
			strings.Replace(deprecationMessage, `"`, `""`, -1))
	}
}

func (mod *modContext) genEnum(ctx *classFileContext, qualifier string, enum *schema.EnumType) error {
	w := ctx.writer
	indent := "    "
	enumName := tokenToName(enum.Token)

	// Fix up identifiers for each enum value.
	for _, e := range enum.Elements {
		// If the enum doesn't have a name, set the value as the name.
		if e.Name == "" {
			e.Name = fmt.Sprintf("%v", e.Value)
		}

		safeName, err := names.MakeSafeEnumName(e.Name, enumName)
		if err != nil {
			return err
		}
		e.Name = safeName
	}

	if enum.Comment != "" {
		fprintf(w, "%s/**\n", indent)
		fprintf(w, "%s\n", formatBlockComment(enum.Comment, indent))
		fprintf(w, "%s */\n", indent)
	}

	underlyingType := mod.typeString(
		ctx,
		enum.ElementType,
		qualifier,
		false,
		false,
		false,
		false, // outer optional
		false, // inputless overload
	)
	switch enum.ElementType {
	case schema.IntType, schema.StringType, schema.NumberType:
		// Open the enum and annotate it appropriately.
		fprintf(w, "%s@%s\n", indent, ctx.ref(names.EnumType))
		fprintf(w, "%spublic enum %s {\n", indent, enumName)
		indent := strings.Repeat(indent, 2)

		// Enum values
		for i, e := range enum.Elements {
			if e.Comment != "" || e.DeprecationMessage != "" {
				fprintf(w, "%s/**\n", indent)
				if e.Comment != "" {
					fprintf(w, "%s\n", formatBlockComment(e.Comment, indent))
				}

				if e.DeprecationMessage != "" {
					fprintf(w, "%s * @Deprecated\n", indent)
					fprintf(w, "%s * %s\n", indent, e.DeprecationMessage)
				}
				fprintf(w, "%s */\n", indent)
			}
			printObsoleteAttribute(ctx, e.DeprecationMessage, indent)
			var separator string
			if i == len(enum.Elements)-1 { // last element
				separator = ";"
			} else {
				separator = ","
			}
			if enum.ElementType == schema.StringType {
				fprintf(w, "%s%s(%q)%s\n", indent, e.Name, e.Value, separator)
			} else if enum.ElementType == schema.NumberType {
				fprintf(w, "%s%s(%f)%s\n", indent, e.Name, e.Value, separator)
			} else {
				fprintf(w, "%s%s(%v)%s\n", indent, e.Name, e.Value, separator)
			}
		}
		fprintf(w, "\n")

		fprintf(w, "%sprivate final %s value;\n", indent, underlyingType.ToCode(ctx.imports))
		fprintf(w, "\n")

		// Constructor
		fprintf(w, "%s%s(%s value) {\n", indent, enumName, underlyingType.ToCode(ctx.imports))
		if enum.ElementType == schema.StringType {
			fprintf(w, "%s    this.value = %s.requireNonNull(value);\n", indent, ctx.ref(names.Objects))
		} else {
			fprintf(w, "%s    this.value = value;\n", indent)
		}
		fprintf(w, "%s}\n", indent)
		fprintf(w, "\n")

		// Explicit conversion operator
		fprintf(w, "%[1]s@%s.Converter\n", indent, ctx.ref(names.EnumType))
		fprintf(w, "%[1]spublic %s getValue() {\n", indent, underlyingType.ToCode(ctx.imports))
		fprintf(w, "%s    return this.value;\n", indent)
		fprintf(w, "%s}\n", indent)
		fprintf(w, "\n")

		// toString override
		fprintf(w, "%s@Override\n", indent)
		fprintf(w, "%spublic String toString() {\n", indent)
		fprintf(w, "%s    return new %s(\", \", \"%s[\", \"]\")\n", indent, ctx.ref(names.StringJoiner), enumName)
		fprintf(w, "%s        .add(\"value='\" + this.value + \"'\")\n", indent)
		fprintf(w, "%s        .toString();\n", indent)
		fprintf(w, "%s}\n", indent)
	default:
		// TODO: Issue to implement boolean-based enums [in C#]: https://github.com/pulumi/pulumi/issues/5652
		return fmt.Errorf("enums of type %s are not yet implemented for this language", enum.ElementType.String())
	}

	// Close the enum declaration
	fprintf(w, "%s}\n", indent)

	return nil
}

func visitObjectTypes(properties []*schema.Property, visitor func(*schema.ObjectType)) {
	codegen.VisitTypeClosure(properties, func(t schema.Type) {
		if o, ok := t.(*schema.ObjectType); ok {
			visitor(o)
		}
	})
}

func (mod *modContext) genType(
	ctx *classFileContext,
	obj *schema.ObjectType,
	propertyTypeQualifier string,
	input, state bool,
) error {
	pt := &plainType{
		mod:                   mod,
		name:                  mod.typeName(obj, state, obj.IsInputShape()),
		comment:               obj.Comment,
		propertyTypeQualifier: propertyTypeQualifier,
		properties:            obj.Properties,
		state:                 state,
		args:                  obj.IsInputShape(),
	}

	contract.Assertf(pt.name == ctx.className.String(), "This is required by the java compiler")
	if input {
		pt.baseClass = "io.pulumi.resources.ResourceArgs"
		if !obj.IsInputShape() {
			pt.baseClass = "io.pulumi.resources.InvokeArgs"
		}
		return pt.genInputType(ctx)
	}

	return pt.genOutputType(ctx)
}

func (mod *modContext) genHeader() string {
	var buf bytes.Buffer
	w := &buf
	fprintf(w, "// *** WARNING: this file was generated by %v. ***\n", mod.tool)
	fprintf(w, "// *** Do not edit by hand unless you're certain you know what you are doing! ***\n")
	return buf.String()
}

func (mod *modContext) getConfigProperty(
	ctx *classFileContext,
	schemaType schema.Type,
	key string,
) (TypeShape, MethodCall) {
	typeShape := func(t schema.Type) TypeShape {
		return mod.typeString(
			ctx,
			t,
			"inputs",
			false,
			false,
			true,  // requireInitializers - set to true so we preserve Optional
			true,  // outer optional
			false, // inputless overload
		)
	}

	getFunc := MethodCall{
		This: "config",
		Args: []string{fmt.Sprintf("%q", key)},
	}
	switch schemaType {
	case schema.StringType:
		getFunc.Method = "get"
	case schema.BoolType:
		getFunc.Method = "getBoolean"
	case schema.IntType:
		getFunc.Method = "getInteger"
	case schema.NumberType:
		getFunc.Method = "getDouble"
	default:
		switch t := schemaType.(type) {
		case *schema.TokenType:
			if t.UnderlyingType != nil {
				return mod.getConfigProperty(ctx, t.UnderlyingType, key)
			}
		}
		// TODO: C# has a special case for Arrays here, should we port it?

		// Calling this SDK method:
		//
		// public <T> Optional<T> getObject(String key, TypeShape<T> shapeOfT)
		getFunc.Method = "getObject"

		// TODO it is unclear if `getObject` can handle nested
		// optionals (that is, GSON deserializer can read
		// them). We do not handle that case, but we must
		// handle outer Optional which is quite frequent. For
		// now we simply drop it, so if the type is
		// Optional(X) we pass X as the TypeShape to
		// `getObject`.
		t := unOptional(schemaType)
		getFunc.Args = append(getFunc.Args, typeShape(t).StringJavaTypeShape(ctx.imports))
	}

	return typeShape(schemaType), getFunc
}

func (mod *modContext) genConfig(ctx *classFileContext, variables []*schema.Property) error {
	w := ctx.writer

	// Open the config class.
	fprintf(w, "public final class Config {\n")
	fprintf(w, "\n")
	// Create a config bag for the variables to pull from.
	fprintf(w, "    private static final io.pulumi.Config config = io.pulumi.Config.of(%q);", mod.pkg.Name)
	fprintf(w, "\n")

	// Emit an entry for all config variables.
	for _, p := range variables {

		typ := p.Type

		// TODO mini-awsnative.json example seems to hit this
		// case where a prop is required but has no default
		// value; where should the default be coming from?
		// Should we be generating code that throws?
		if p.IsRequired() && p.DefaultValue == nil {
			typ = &schema.OptionalType{ElementType: typ}
		}

		propertyType, getFunc := mod.getConfigProperty(ctx, typ, p.Name)
		getterName := names.Ident(mod.propertyName(p)).AsProperty().Getter()
		returnStatement := getFunc.String()

		if p.DefaultValue != nil {
			defaultValueString, defType, err := mod.getDefaultValue(ctx, p.DefaultValue, typ)
			if err != nil {
				return err
			}
			defaultValueInitializer := typeInitializer(ctx, typ, defaultValueString, defType)
			returnStatement = fmt.Sprintf("%s.combine(%s, %s)",
				ctx.ref(names.Optionals),
				returnStatement,
				defaultValueInitializer)
		}

		if p.Comment != "" {
			fprintf(w, "/**\n")
			fprintf(w, "%s\n", formatBlockComment(p.Comment, ""))
			fprintf(w, " */\n")
		}

		if err := getterTemplate.Execute(w, getterTemplateContext{
			Indent:          "    ",
			GetterType:      propertyType.ToCode(ctx.imports),
			GetterName:      getterName,
			ReturnStatement: returnStatement,
		}); err != nil {
			return err
		}
		fprintf(w, "\n")
	}

	// TODO: finish the config generation, emit any nested types.

	// Close the config class and namespace.
	fprintf(w, "}\n")

	return nil
}

type fs map[string][]byte

func (fs fs) add(path string, contents []byte) {
	old, has := fs[path]
	if string(old) != string(contents) {
		contract.Assertf(!has, "duplicate file: %s", path)
	}
	fs[path] = contents
}

func (mod *modContext) rootPackage() names.FQN {
	pkg, err := parsePackageName(mod.rootPackageName)
	if err != nil {
		panic(err)
	}
	return pkg
}

func (mod *modContext) utilitiesRef(ctx *classFileContext) string {
	return ctx.ref(mod.rootPackage().Dot(names.Ident("Utilities")))
}

func gradleProjectPath() string {
	return path.Join("src", "main", "java")
}

func (mod *modContext) gen(fs fs) error {
	pkgComponents := strings.Split(mod.packageName, ".")

	dir := path.Join(gradleProjectPath(), path.Join(pkgComponents...))

	var files []string
	for p := range fs {
		d := path.Dir(p)
		if d == "." {
			d = ""
		}
		if d == dir {
			files = append(files, p)
		}
	}

	addClassFile := func(pkg names.FQN, className names.Ident, contents string) {
		fqn := pkg.Dot(className)
		relPath := path.Join(strings.Split(fqn.String(), ".")...)
		path := path.Join(gradleProjectPath(), relPath) + ".java"
		files = append(files, path)
		fs.add(path, []byte(contents))
	}

	addClass := func(javaPkg names.FQN, javaClass names.Ident, gen func(*classFileContext) error) error {
		javaCode, err := genClassFile(javaPkg, javaClass, gen)
		if err != nil {
			return err
		}
		addClassFile(javaPkg, javaClass, fmt.Sprintf("%s\n%s", mod.genHeader(), javaCode))
		return nil
	}

	javaPkg, err := parsePackageName(mod.packageName)
	if err != nil {
		return err
	}

	// Utilities, config
	switch mod.mod {
	case "":
		if err := addClass(mod.rootPackage(), names.Ident("Utilities"), func(ctx *classFileContext) error {
			pkgName, err := parsePackageName(packageName(mod.packages, mod.pkg.Name))
			if err != nil {
				return err
			}
			return jvmUtilitiesTemplate.Execute(ctx.writer, jvmUtilitiesTemplateContext{
				Name:        pkgName.String(),
				PackagePath: strings.ReplaceAll(mod.packageName, ".", "/"),
				ClassName:   "Utilities",
				Tool:        mod.tool,
			})
		}); err != nil {
			return err
		}

		// Ensure that the target module directory contains a README.md file.
		readme := mod.pkg.Description
		if readme != "" && readme[len(readme)-1] != '\n' {
			readme += "\n"
		}
		fs.add("README.md", []byte(readme))
	case "config":
		if len(mod.pkg.Config) > 0 {
			configPkg, err := parsePackageName(mod.configClassPackageName)
			if err != nil {
				return err
			}
			if err := addClass(configPkg, names.Ident("Config"), func(ctx *classFileContext) error {
				return mod.genConfig(ctx, mod.pkg.Config)
			}); err != nil {
				return err
			}
		}
	}

	// Resources
	for _, r := range mod.resources {
		if r.IsOverlay {
			// This resource code is generated by the provider, so no further action is required.
			continue
		}

		inputsPkg := javaPkg.Dot(names.Ident("inputs"))
		argsClassName := names.Ident(resourceName(r) + "Args")
		argsFQN := javaPkg.Dot(argsClassName)

		var stateFQN names.FQN
		stateClassName := names.Ident(resourceName(r) + "State")
		if r.StateInputs != nil {
			stateFQN = inputsPkg.Dot(stateClassName)
		}

		// Generate Resource class
		if err := addClass(javaPkg, names.Ident(resourceName(r)), func(ctx *classFileContext) error {
			return mod.genResource(ctx, r, argsFQN, stateFQN)
		}); err != nil {
			return err
		}

		// Generate ResourceArgs class
		if err := addClass(javaPkg, argsClassName, func(ctx *classFileContext) error {
			args := &plainType{
				mod:                   mod,
				res:                   r,
				name:                  string(ctx.className),
				baseClass:             "io.pulumi.resources.ResourceArgs",
				propertyTypeQualifier: "inputs",
				properties:            r.InputProperties,
				args:                  true,
			}
			return args.genInputType(ctx)
		}); err != nil {
			return err
		}

		// Generate the `get` args type, if any.
		if r.StateInputs != nil {
			if err := addClass(inputsPkg, stateClassName, func(ctx *classFileContext) error {
				state := &plainType{
					mod:                   mod,
					res:                   r,
					name:                  string(ctx.className),
					baseClass:             "io.pulumi.resources.ResourceArgs",
					propertyTypeQualifier: "inputs",
					properties:            r.StateInputs.Properties,
					args:                  true,
					state:                 true,
				}
				return state.genInputType(ctx)
			}); err != nil {
				return err
			}
		}
	}

	// Functions
	if len(mod.functions) > 0 {
		className, err := mod.functionsClassName()
		if err != nil {
			return err
		}
		if err := addClass(javaPkg, className, func(ctx *classFileContext) error {
			return mod.genFunctions(ctx, addClass)
		}); err != nil {
			return err
		}
	}

	// Input/Output types
	inputsPkg := javaPkg.Dot(names.Ident("inputs"))
	for _, t := range mod.types {
		if t.IsOverlay {
			// This type is generated by the provider, so no further action is required.
			continue
		}
		var plainTypeClassName names.Ident
		if mod.details(t).plainType {
			t := t
			if t.IsInputShape() {
				t = t.PlainShape
			}
			plainTypeClassName = names.Ident(mod.typeName(t, false, t.IsInputShape()))
			if err := addClass(inputsPkg, plainTypeClassName, func(ctx *classFileContext) error {
				return mod.genType(ctx, t, "inputs", true, false)
			}); err != nil {
				return err
			}
		}
		if mod.details(t).inputType {
			className := names.Ident(mod.typeName(t, false, t.IsInputShape()))
			// Avoid name collision with `plainType` by
			// avoiding the `inputType` generation. The
			// naming scheme might need revisiting so both
			// can be accommodated.
			if !inputsPkg.Dot(plainTypeClassName).Equal(inputsPkg.Dot(className)) {
				if err := addClass(inputsPkg, className, func(ctx *classFileContext) error {
					return mod.genType(ctx, t, "inputs", true, false)
				}); err != nil {
					return err
				}
			}
		}
		if mod.details(t).stateType {
			className := names.Ident(mod.typeName(t, true, t.IsInputShape()))
			if err := addClass(javaPkg.Dot(names.Ident("inputs")), className, func(ctx *classFileContext) error {
				return mod.genType(ctx, t, "inputs", true, true)
			}); err != nil {
				return err
			}
		}
		if mod.details(t).outputType {
			className := names.Ident(mod.typeName(t, false, t.IsInputShape()))
			if err := addClass(javaPkg.Dot(names.Ident("outputs")), className, func(ctx *classFileContext) error {
				return mod.genType(ctx, t, "outputs", false, false)
			}); err != nil {
				return err
			}
		}
	}

	// Enums
	if len(mod.enums) > 0 {
		for _, enum := range mod.enums {
			enumClassName := names.Ident(tokenToName(enum.Token))
			if err := addClass(javaPkg.Dot(names.Ident("enums")), enumClassName, func(ctx *classFileContext) error {
				return mod.genEnum(ctx, "enums", enum)
			}); err != nil {
				return err
			}
		}
	}
	return nil
}

// TODO: package metadata if needed

func computePropertyNames(props []*schema.Property, names map[*schema.Property]string) {
	for _, p := range props {
		if info, ok := p.Language["jvm"].(PropertyInfo); ok && info.Name != "" {
			names[p] = info.Name
		}
	}
}

func generateModuleContextMap(tool string, pkg *schema.Package) (map[string]*modContext, *PackageInfo, error) {
	// Decode Java-specific info for each package as we discover them.
	infos := map[*schema.Package]*PackageInfo{}
	var getPackageInfo = func(p *schema.Package) *PackageInfo {
		info, ok := infos[p]
		if !ok {
			if err := p.ImportLanguages(map[string]schema.Language{"jvm": Importer}); err != nil {
				panic(err)
			}

			var jvmInfo PackageInfo
			if raw, ok := pkg.Language["jvm"]; ok {
				jvmInfo, ok = raw.(PackageInfo)
				if !ok {
					panic(fmt.Sprintf("Failed to cast `pkg.Language[\"jvm\"]`=%v to `PackageInfo`", raw))
				}
			}
			info = &jvmInfo
			infos[p] = info
		}
		return info
	}
	infos[pkg] = getPackageInfo(pkg)

	propertyNames := map[*schema.Property]string{}
	computePropertyNames(pkg.Config, propertyNames)
	computePropertyNames(pkg.Provider.InputProperties, propertyNames)
	for _, r := range pkg.Resources {
		if r.IsOverlay {
			// This resource code is generated by the provider, so no further action is required.
			continue
		}

		computePropertyNames(r.Properties, propertyNames)
		computePropertyNames(r.InputProperties, propertyNames)
		if r.StateInputs != nil {
			computePropertyNames(r.StateInputs.Properties, propertyNames)
		}
	}
	for _, f := range pkg.Functions {
		if f.IsOverlay {
			// This function code is generated by the provider, so no further action is required.
			continue
		}

		if f.Inputs != nil {
			computePropertyNames(f.Inputs.Properties, propertyNames)
		}
		if f.Outputs != nil {
			computePropertyNames(f.Outputs.Properties, propertyNames)
		}
	}
	for _, t := range pkg.Types {
		if obj, ok := t.(*schema.ObjectType); ok {
			computePropertyNames(obj.Properties, propertyNames)
		}
	}

	// group resources, types, and functions into Java packages
	modules := map[string]*modContext{}
	details := map[*schema.ObjectType]*typeDetails{}

	var getMod func(modName string, p *schema.Package) *modContext
	getMod = func(modName string, p *schema.Package) *modContext {
		mod, ok := modules[modName]
		if !ok {
			info := getPackageInfo(p)
			basePackage := info.BasePackageOrDefault()
			rootPackage := basePackage + packageName(info.Packages, pkg.Name)
			pkgName := rootPackage
			if modName != "" {
				pkgName += "." + packageName(info.Packages, modName)
			}
			mod = &modContext{
				pkg:                    p,
				mod:                    modName,
				tool:                   tool,
				packageName:            pkgName,
				rootPackageName:        rootPackage,
				basePackageName:        basePackage,
				packages:               info.Packages,
				typeDetails:            details,
				propertyNames:          propertyNames,
				dictionaryConstructors: info.DictionaryConstructors,
			}

			if modName != "" {
				parentName := path.Dir(modName)
				if parentName == "." {
					parentName = ""
				}
				parent := getMod(parentName, p)
				parent.children = append(parent.children, mod)
			}

			// Save the module only if it's for the current package.
			// This way, modules for external packages are not saved.
			if p == pkg {
				modules[modName] = mod
			}
		}
		return mod
	}

	getModFromToken := func(token string, p *schema.Package) *modContext {
		return getMod(p.TokenToModule(token), p)
	}

	// Create the config module if necessary.
	if len(pkg.Config) > 0 {
		cfg := getMod("config", pkg)
		cfg.configClassPackageName = cfg.basePackageName + packageName(infos[pkg].Packages, pkg.Name)
	}

	visitObjectTypes(pkg.Config, func(t *schema.ObjectType) {
		getModFromToken(t.Token, pkg).details(t).plainType = true
	})

	// Find input and output types referenced by resources.
	scanResource := func(r *schema.Resource) {
		mod := getModFromToken(r.Token, pkg)
		mod.resources = append(mod.resources, r)
		visitObjectTypes(r.Properties, func(t *schema.ObjectType) {
			getModFromToken(t.Token, t.Package).details(t).outputType = true
		})
		visitObjectTypes(r.InputProperties, func(t *schema.ObjectType) {
			if r.IsProvider {
				getModFromToken(t.Token, t.Package).details(t).outputType = true
			}
			getModFromToken(t.Token, t.Package).details(t).inputType = true
		})

		// We don't generate plain input types unless we use them. To always
		// generate them, we can move the following line to the above function.
		// It looks like the C# codegen always generates them.
		visitPlainObjectTypes(r.InputProperties, func(t *schema.ObjectType) {
			getModFromToken(t.Token, t.Package).details(t).plainType = true
		})
		if r.StateInputs != nil {
			visitObjectTypes(r.StateInputs.Properties, func(t *schema.ObjectType) {
				getModFromToken(t.Token, t.Package).details(t).inputType = true
				getModFromToken(t.Token, t.Package).details(t).stateType = true
			})
		}
	}

	scanResource(pkg.Provider)
	for _, r := range pkg.Resources {
		scanResource(r)
	}

	// Find input and output types referenced by functions.
	for _, f := range pkg.Functions {
		mod := getModFromToken(f.Token, pkg)
		mod.functions = append(mod.functions, f)
		if f.Inputs != nil {
			visitObjectTypes(f.Inputs.Properties, func(t *schema.ObjectType) {
				details := getModFromToken(t.Token, t.Package).details(t)
				details.inputType = true
				details.plainType = true
			})
		}
		if f.Outputs != nil {
			visitObjectTypes(f.Outputs.Properties, func(t *schema.ObjectType) {
				details := getModFromToken(t.Token, t.Package).details(t)
				details.outputType = true
				details.plainType = true
			})
		}
	}

	// Find nested types.
	for _, t := range pkg.Types {
		switch typ := codegen.UnwrapType(t).(type) {
		case *schema.ObjectType:
			mod := getModFromToken(typ.Token, pkg)
			mod.types = append(mod.types, typ)
		case *schema.EnumType:
			if !typ.IsOverlay {
				mod := getModFromToken(typ.Token, pkg)
				mod.enums = append(mod.enums, typ)
			}
		default:
			continue
		}
	}

	return modules, infos[pkg], nil
}

// LanguageResource is derived from the schema and can be used by downstream codegen.
type LanguageResource struct {
	*schema.Resource

	Name    string // The resource name (e.g. Deployment)
	Package string // The package name (e.g. apps.v1)
}

// LanguageResources returns a map of resources that can be used by downstream codegen. The map
// key is the resource schema token.
func LanguageResources(tool string, pkg *schema.Package) (map[string]LanguageResource, error) {
	modules, info, err := generateModuleContextMap(tool, pkg)
	if err != nil {
		return nil, err
	}

	resources := map[string]LanguageResource{}
	for modName, mod := range modules {
		if modName == "" {
			continue
		}
		for _, r := range mod.resources {
			if r.IsOverlay {
				// This resource code is generated by the provider, so no further action is required.
				continue
			}
			lr := LanguageResource{
				Resource: r,
				Package:  packageName(info.Packages, modName),
				Name:     tokenToName(r.Token),
			}
			resources[r.Token] = lr
		}
	}

	return resources, nil
}

// genGradleProject generates gradle files
func genGradleProject(pkg *schema.Package,
	basePackageName string,
	packageName string,
	packageInfo PackageInfo,
	files fs) error {
	genSettingsFile, err := genSettingsFile(basePackageName + packageName)
	if err != nil {
		return err
	}
	files.add("settings.gradle", genSettingsFile)
	genBuildFile, err := genBuildFile(pkg.Name, basePackageName, packageInfo)
	if err != nil {
		return err
	}
	files.add("build.gradle", genBuildFile)
	return nil
}

// genSettingsFile emits settings.gradle
func genSettingsFile(packageName string) ([]byte, error) {
	w := &bytes.Buffer{}
	err := jvmSettingsTemplate.Execute(w, jvmSettingsTemplateContext{
		PackageName: packageName,
	})
	if err != nil {
		return nil, err
	}
	return w.Bytes(), nil
}

// genBuildFile emits build.gradle
func genBuildFile(name string, basePackageName string, pkgInfo PackageInfo) ([]byte, error) {
	w := &bytes.Buffer{}
	err := jvmBuildTemplate.Execute(w, jvmBuildTemplateContext{
		Name:            name,
		BasePackageName: strings.TrimSuffix(basePackageName, "."),
		PackageInfo:     pkgInfo,
	})
	if err != nil {
		return nil, err
	}
	return w.Bytes(), nil
}

func GeneratePackage(tool string, pkg *schema.Package, extraFiles map[string][]byte) (map[string][]byte, error) {
	modules, info, err := generateModuleContextMap(tool, pkg)
	if err != nil {
		return nil, err
	}

	// Generate each module.
	files := fs{}
	for p, f := range extraFiles {
		files.add(p, f)
	}

	for _, mod := range modules {
		if err := mod.gen(files); err != nil {
			return nil, err
		}
	}

	switch info.BuildFiles {
	case "gradle":
		// Finally, emit the package metadata.
		if err := genGradleProject(
			pkg,
			info.BasePackageOrDefault(),
			packageName(info.Packages, pkg.Name),
			*info,
			files,
		); err != nil {
			return nil, err
		}
		return files, nil
	case "":
		return files, nil
	default:
		return nil, fmt.Errorf("Only `gradle` value currently supported for the `buildFiles` setting, given `%s`",
			info.BuildFiles)
	}
}

func isInputType(t schema.Type) bool {
	if optional, ok := t.(*schema.OptionalType); ok {
		t = optional.ElementType
	}

	_, stillOption := t.(*schema.OptionalType)
	contract.Assert(!stillOption)
	_, isInputType := t.(*schema.InputType)
	return isInputType
}

func ignoreOptional(t *schema.OptionalType, requireInitializers bool) bool {
	switch t.ElementType.(type) {
	case *schema.InputType:
		return true
	case *schema.ArrayType, *schema.MapType:
		return !requireInitializers
	}
	return false
}

// TODO ignores identifier parse errors for the moment.
func parsePackageName(packageName string) (names.FQN, error) {
	parts := strings.Split(packageName, ".")
	if len(parts) < 1 {
		return names.FQN{}, fmt.Errorf("empty package name: %s", packageName)
	}
	result := names.Ident(parts[0]).FQN()
	for _, p := range parts[1:] {
		result = result.Dot(names.Ident(p))
	}
	return result, nil
}

func unOptional(t schema.Type) schema.Type {
	switch tt := t.(type) {
	case *schema.OptionalType:
		return tt.ElementType
	default:
		return t
	}
}<|MERGE_RESOLUTION|>--- conflicted
+++ resolved
@@ -599,59 +599,10 @@
 		fprintf(w, "\n")
 	}
 
-<<<<<<< HEAD
 	if !pt.isJumbo() {
 		// If can construct all args constructor
 		// Generate the constructor.
 		fprintf(w, "    public %s(", pt.name)
-=======
-	// Generate empty constructor, not that the instance created
-	// with this constructor may not be valid if there are 'required' fields.
-	if len(props) > 0 {
-		fprintf(w, "\n")
-		fprintf(w, "    private %s() {\n", pt.name)
-		for _, prop := range props {
-			fieldName := names.Ident(pt.mod.propertyName(prop))
-			emptyValue := emptyTypeInitializer(ctx, prop.Type, true)
-			fprintf(w, "        this.%s = %s;\n", fieldName, emptyValue)
-		}
-		fprintf(w, "    }\n")
-	}
-
-	// Generate the builder
-	var builderFields []builderFieldTemplateContext
-	var builderSetters []builderSetterTemplateContext
-	for _, prop := range props {
-		requireInitializers := !pt.args || isInputType(prop.Type)
-		propertyName := names.Ident(pt.mod.propertyName(prop))
-		propertyType := pt.mod.typeString(
-			ctx,
-			prop.Type,
-			pt.propertyTypeQualifier,
-			true,                // is input
-			pt.state,            // is state
-			requireInitializers, // requires initializers
-			false,               // outer optional
-			false,               // inputless overload
-		)
-
-		// add field
-		builderFields = append(builderFields, builderFieldTemplateContext{
-			FieldType: propertyType.ToCode(ctx.imports),
-			FieldName: propertyName.AsProperty().Field(),
-		})
-
-		setterName := names.Ident(prop.Name).AsProperty().Setter()
-		assignment := func(propertyName names.Ident) string {
-			if prop.Secret {
-				return fmt.Sprintf("this.%s = %s.secret(%s)", propertyName, ctx.ref(names.Codegen), propertyName)
-			}
-			if prop.IsRequired() {
-				return fmt.Sprintf("this.%s = %s.requireNonNull(%s)", propertyName, ctx.ref(names.Objects), propertyName)
-			}
-			return fmt.Sprintf("this.%s = %s", propertyName, propertyName)
-		}
->>>>>>> 9436c693
 
 		// Generate the constructor parameters.
 		for i, prop := range props {
@@ -904,40 +855,11 @@
 				terminator = ",\n"
 			}
 
-<<<<<<< HEAD
 			paramDef := fmt.Sprintf("%s %s %s%s",
 				fmt.Sprintf("@%s.Parameter(\"%s\")", ctx.ref(names.CustomType), prop.Name),
 				paramType.ToCode(ctx.imports), paramName, terminator)
 			if len(props) > 1 {
 				paramDef = fmt.Sprintf("        %s", paramDef)
-=======
-	// Generate Builder
-	var builderFields []builderFieldTemplateContext
-	var builderSetters []builderSetterTemplateContext
-	for _, prop := range props {
-		propertyName := names.Ident(pt.mod.propertyName(prop))
-		propertyType := pt.mod.typeString(
-			ctx,
-			prop.Type,
-			pt.propertyTypeQualifier,
-			false, // is input
-			false, // is state
-			false, // requires initializers
-			false, // outer optional
-			false, // inputless overload
-		)
-
-		// add field
-		builderFields = append(builderFields, builderFieldTemplateContext{
-			FieldType: propertyType.ToCode(ctx.imports),
-			FieldName: propertyName.AsProperty().Field(),
-		})
-
-		setterName := names.Ident(prop.Name).AsProperty().Setter()
-		assignment := func(propertyName names.Ident) string {
-			if prop.IsRequired() {
-				return fmt.Sprintf("this.%s = %s.requireNonNull(%s)", propertyName, ctx.ref(names.Objects), propertyName)
->>>>>>> 9436c693
 			}
 			fprintf(w, "%s", paramDef)
 		}
