--- conflicted
+++ resolved
@@ -199,35 +199,12 @@
 	return string(append([]rune{unicode.ToUpper(runes[0])}, runes[1:]...))
 }
 
-<<<<<<< HEAD
-// Camel converts s to camel case.
-//
-// Examples:
-// "helloWorld"    => "helloWorld"
-// "HelloWorld"    => "helloWorld"
-// "JSONObject"    => "jsonobject"
-// "My-FRIEND.Bob" => "my-FRIEND.Bob"
-func Camel(s string) string {
-=======
 // LowerCamelCase sets the first character to lowercase
 // LowerCamelCase("LowerCamelCase") -> "lowerCamelCase"
 func LowerCamelCase(s string) string {
->>>>>>> 9436c693
 	if s == "" {
 		return ""
 	}
 	runes := []rune(s)
-<<<<<<< HEAD
-	res := make([]rune, 0, len(runes))
-	for i, r := range runes {
-		if unicode.IsLower(r) {
-			res = append(res, runes[i:]...)
-			break
-		}
-		res = append(res, unicode.ToLower(r))
-	}
-	return string(res)
-=======
 	return string(append([]rune{unicode.ToLower(runes[0])}, runes[1:]...))
->>>>>>> 9436c693
 }