--- conflicted
+++ resolved
@@ -161,10 +161,7 @@
 // skip them with an informative message until they are fixed.
 var expectedFailures = map[string]string{
 	"l1-output-string":                      "#1562 Large string literals are not generated correctly",
-<<<<<<< HEAD
-=======
 	"l2-invoke-options-depends-on":          "#1563 Invoke argument and result handling",
->>>>>>> a3a25086
 	"l2-invoke-secrets":                     "#1563 Invoke argument and result handling",
 	"l2-map-keys":                           "#1561 Map literals are not generated correctly",
 	"l2-provider-grpc-config-schema-secret": "#1568 Don't generate duplicate files",
