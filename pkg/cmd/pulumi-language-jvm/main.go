// Copyright 2022, Pulumi Corporation.  All rights reserved.

package main

import (
	"archive/zip"
	"context"
	"encoding/json"
	"flag"
	"fmt"
<<<<<<< HEAD
	"io"
=======
>>>>>>> 99763df1
	"io/ioutil"
	"os"
	"os/exec"
	"path"
	"path/filepath"
	"strings"
	"syscall"

	"github.com/blang/semver"
	multierror "github.com/hashicorp/go-multierror"

	pbempty "github.com/golang/protobuf/ptypes/empty"
	"github.com/pkg/errors"
	"github.com/pulumi/pulumi/sdk/v3/go/common/util/cmdutil"
	"github.com/pulumi/pulumi/sdk/v3/go/common/util/logging"
	"github.com/pulumi/pulumi/sdk/v3/go/common/util/rpcutil"
	"github.com/pulumi/pulumi/sdk/v3/go/common/version"
	pulumirpc "github.com/pulumi/pulumi/sdk/v3/proto/go"
	"google.golang.org/grpc"
)

// Launches the language host RPC endpoint, which in turn fires up an RPC server implementing the
// LanguageRuntimeServer RPC endpoint.
func main() {
	var tracing string
	var root string
	flag.StringVar(&tracing, "tracing", "", "Emit tracing to a Zipkin-compatible tracing endpoint")
	flag.StringVar(&root, "root", "", "Project root path to use")

	// You can use the below flag to request that the language host load a specific executor instead of probing the
	// PATH.  This can be used during testing to override the default location.
	var givenExecutor string
	flag.StringVar(&givenExecutor, "use-executor", "",
		"Use the given program as the executor instead of looking for one on PATH")

	flag.Parse()
	args := flag.Args()
	logging.InitLogging(false, 0, false)
	cmdutil.InitTracing("pulumi-language-jvm", "pulumi-language-jvm", tracing)

	var jvmExec *jvmExecutor
	switch {
	case givenExecutor != "":
		logging.V(3).Infof("language host asked to use specific executor: `%s`", givenExecutor)
		var err error
		jvmExec, err = resolveExecutor(givenExecutor)
		if err != nil {
			cmdutil.Exit(err)
		}
	default:
		pathExec, err := probeExecutor()
		if err != nil {
			cmdutil.Exit(err)
		}
		logging.V(3).Infof("language host identified executor from path: `%s`", pathExec)
		jvmExec, err = resolveExecutor(pathExec)
		if err != nil {
			cmdutil.Exit(err)
		}
	}

	// Optionally pluck out the engine so we can do logging, etc.
	var engineAddress string
	if len(args) > 0 {
		engineAddress = args[0]
	}

	// Fire up a gRPC server, letting the kernel choose a free port.
	port, done, err := rpcutil.Serve(0, nil, []func(*grpc.Server) error{
		func(srv *grpc.Server) error {
			host := newLanguageHost(jvmExec, engineAddress, tracing)
			pulumirpc.RegisterLanguageRuntimeServer(srv, host)
			return nil
		},
	}, nil)
	if err != nil {
		cmdutil.Exit(errors.Wrapf(err, "could not start language host RPC server"))
	}

	// Otherwise, print out the port so that the spawner knows how to reach us.
	fmt.Printf("%d\n", port)

	// And finally wait for the server to stop serving.
	if err := <-done; err != nil {
		cmdutil.Exit(errors.Wrapf(err, "language host RPC stopped serving"))
	}
}

type jvmExecutor struct {
	cmd     string
	runArgs []string
}

// jvmLanguageHost implements the LanguageRuntimeServer interface
// for use as an API endpoint.
type jvmLanguageHost struct {
	exec          *jvmExecutor
	engineAddress string
	tracing       string
}

func newLanguageHost(exec *jvmExecutor, engineAddress, tracing string) pulumirpc.LanguageRuntimeServer {
	return &jvmLanguageHost{
		exec:          exec,
		engineAddress: engineAddress,
		tracing:       tracing,
	}
}

// GetRequiredPlugins computes the complete set of anticipated plugins required by a program.
func (host *jvmLanguageHost) GetRequiredPlugins(
	ctx context.Context,
	req *pulumirpc.GetRequiredPluginsRequest) (*pulumirpc.GetRequiredPluginsResponse, error) {

	var err error
	logging.V(5).Infof("GetRequiredPlugins: %v", req.GetProgram())
	pulumiPackagePathToVersionMap := make(map[string]semver.Version)
	homePath, err := os.UserHomeDir()
	if err != nil {
		return nil, err
	}
	classpath := []string{
		path.Join(homePath, ".m2"),
		path.Join(homePath, ".gradle"),
	}
	plugins, err := getPluginsFromClasspath(classpath, pulumiPackagePathToVersionMap)
	if err != nil {
		return nil, err
	}

	return &pulumirpc.GetRequiredPluginsResponse{Plugins: plugins}, nil
}

// Run is an RPC endpoint for LanguageRuntimeServer::Run
func (host *jvmLanguageHost) Run(ctx context.Context, req *pulumirpc.RunRequest) (*pulumirpc.RunResponse, error) {
	config, err := host.constructConfig(req)
	if err != nil {
		err = errors.Wrap(err, "failed to serialize configuration")
		return nil, err
	}
	configSecretKeys, err := host.constructConfigSecretKeys(req)
	if err != nil {
		err = errors.Wrap(err, "failed to serialize configuration secret keys")
		return nil, err
	}

	// Run from source.
	executable := host.exec.cmd
	args := host.exec.runArgs

	if logging.V(5) {
		commandStr := strings.Join(args, " ")
		logging.V(5).Infoln("Language host launching process: ", host.exec, commandStr)
	}

	// Now simply spawn a process to execute the requested program, wiring up stdout/stderr directly.
	var errResult string
	cmd := exec.Command(executable, args...) // nolint: gas // intentionally running dynamic program name.
	cmd.Stdout = os.Stdout
	cmd.Stderr = os.Stderr
	cmd.Env = host.constructEnv(req, config, configSecretKeys)
	if err := cmd.Run(); err != nil {
		if exiterr, ok := err.(*exec.ExitError); ok {
			// If the program ran, but exited with a non-zero error code.  This will happen often, since user
			// errors will trigger this.  So, the error message should look as nice as possible.
			if status, stok := exiterr.Sys().(syscall.WaitStatus); stok {
				err = errors.Errorf("Program exited with non-zero exit code: %d", status.ExitStatus())
			} else {
				err = errors.Wrapf(exiterr, "Program exited unexpectedly")
			}
		} else {
			// Otherwise, we didn't even get to run the program.  This ought to never happen unless there's
			// a bug or system condition that prevented us from running the language exec.  Issue a scarier error.
			err = errors.Wrapf(err, "Problem executing program (could not run language executor)")
		}

		errResult = err.Error()
	}

	return &pulumirpc.RunResponse{Error: errResult}, nil
}

// getPackageInfo returns a bool indicating whether the given package.json package has an associated Pulumi
// resource provider plugin.  If it does, thre strings are returned, the plugin name, and its semantic version and
// an optional server that can be used to download the plugin (this may be empty, in which case the "default" location
// should be used).
func getPackageInfo(jarPath string) (bool, string, string, string, error) {
	r, err := zip.OpenReader(jarPath)
	if err != nil {
		return false, "", "", "", err
	}
	defer r.Close()
	f, err := r.Open("META-INF/MANIFEST.MF")
	if err != nil {
		return false, "", "", "", nil // no manifest
	}
	defer f.Close()
	buf, err := io.ReadAll(f)
	if err != nil {
		return false, "", "", "", nil // unreadable
	}
	body := string(buf)
	lines := strings.Split(body, "\r\n") // TODO discuss this
	var name string
	var version string
	var server string
	for _, line := range lines {
		keyValue := strings.SplitN(line, ": ", 2)
		if len(keyValue) < 2 {
			continue
		}
		key, value := keyValue[0], keyValue[1]
		if name == "" && key == "Pulumi-ResourceProvider-Name" { // TODO make this a const
			name = (value + ".")[:len(value)]
			continue
		} else if version == "" && key == "Pulumi-ResourceProvider-Version" { // TODO make this a const
			version = (value + ".")[:len(value)]
			continue
		} else if server == "" && key == "Pulumi-ResourceProvider-Server" { // TODO make this a const
			server = (value + ".")[:len(value)]
			continue
		}
	}
	if name == "" {
		return false, "", "", "", nil
	}
	// TODO add sanity checking
	return true, name, version, server, nil
}

// getPluginsFromDir enumerates all node_modules/ directories, deeply, and returns the fully concatenated results.
func getPluginsFromClasspath(
	classpath []string,
	pulumiPackagePathToVersionMap map[string]semver.Version) ([]*pulumirpc.PluginDependency, error) {

	plugins := make([]*pulumirpc.PluginDependency, 0)
	for _, dir := range classpath {

		dirPlugins, err := getPluginsFromDir(dir, pulumiPackagePathToVersionMap)
		if err != nil {
			panic(err.Error())
		}
		plugins = append(plugins, dirPlugins...)
	}
	return plugins, nil
}

// getPluginsFromDir enumerates all node_modules/ directories, deeply, and returns the fully concatenated results.
func getPluginsFromDir(
	dir string,
	pulumiPackagePathToVersionMap map[string]semver.Version) ([]*pulumirpc.PluginDependency, error) {
	files, err := ioutil.ReadDir(dir)
	if err != nil {
		return nil, errors.Wrapf(err, "reading plugin dir %s", dir)
	}

	plugins := make([]*pulumirpc.PluginDependency, 0)
	var allErrors *multierror.Error
	for _, file := range files {
		name := file.Name()
		curr := filepath.Join(dir, name)

		// Re-stat the directory, in case it is a symlink.
		file, err = os.Stat(curr)
		if err != nil {
			allErrors = multierror.Append(allErrors, err)
			continue
		}
		if file.IsDir() {
			// if a directory, recurse.
			more, err := getPluginsFromDir(curr, pulumiPackagePathToVersionMap)
			if err != nil {
				allErrors = multierror.Append(allErrors, err)
			}
			// Even if there was an error, still append any plugins found in the dir.
			plugins = append(plugins, more...)
			continue
		} else if !strings.HasSuffix(name, ".jar") {
			// if not a .jar
			continue
		}

		ok, name, version, server, err := getPackageInfo(curr)
		if err != nil {
			allErrors = multierror.Append(allErrors, errors.Wrapf(err, "unmarshaling package.json %s", curr))
		} else if ok {
			plugins = append(plugins, &pulumirpc.PluginDependency{
				Name:    name,
				Kind:    "resource",
				Version: version,
				Server:  server,
			})
		}
	}
	return plugins, allErrors.ErrorOrNil()
}

// constructEnv constructs an environ for `pulumi-language-jvm`
// by enumerating all of the optional and non-optional evn vars present
// in a RunRequest.
func (host *jvmLanguageHost) constructEnv(req *pulumirpc.RunRequest, config, configSecretKeys string) []string {
	env := os.Environ()

	maybeAppendEnv := func(k, v string) {
		if v != "" {
			env = append(env, strings.ToUpper("PULUMI_"+k)+"="+v)
		}
	}

	maybeAppendEnv("monitor", req.GetMonitorAddress())
	maybeAppendEnv("engine", host.engineAddress)
	maybeAppendEnv("project", req.GetProject())
	maybeAppendEnv("stack", req.GetStack())
	maybeAppendEnv("pwd", req.GetPwd())
	maybeAppendEnv("dry_run", fmt.Sprintf("%v", req.GetDryRun()))
	maybeAppendEnv("query_mode", fmt.Sprint(req.GetQueryMode()))
	maybeAppendEnv("parallel", fmt.Sprint(req.GetParallel()))
	maybeAppendEnv("tracing", host.tracing)
	maybeAppendEnv("config", config)
	maybeAppendEnv("config_secret_keys", configSecretKeys)

	return env
}

// constructConfig json-serializes the configuration data given as part of a RunRequest.
func (host *jvmLanguageHost) constructConfig(req *pulumirpc.RunRequest) (string, error) {
	configMap := req.GetConfig()
	if configMap == nil {
		return "", nil
	}

	configJSON, err := json.Marshal(configMap)
	if err != nil {
		return "", err
	}

	return string(configJSON), nil
}

// constructConfigSecretKeys JSON-serializes the list of keys that contain secret values given as part of
// a RunRequest.
func (host *jvmLanguageHost) constructConfigSecretKeys(req *pulumirpc.RunRequest) (string, error) {
	configSecretKeys := req.GetConfigSecretKeys()
	if configSecretKeys == nil {
		return "[]", nil
	}

	configSecretKeysJSON, err := json.Marshal(configSecretKeys)
	if err != nil {
		return "", err
	}

	return string(configSecretKeysJSON), nil
}

func (host *jvmLanguageHost) GetPluginInfo(ctx context.Context, req *pbempty.Empty) (*pulumirpc.PluginInfo, error) {
	return &pulumirpc.PluginInfo{
		Version: version.Version,
	}, nil
}

func probeExecutor() (string, error) {
	pwd, err := os.Getwd()
	if err != nil {
		return "", errors.Wrap(err, "could not get the working directory")
	}
	files, err := ioutil.ReadDir(pwd)
	if err != nil {
		return "", errors.Wrap(err, "could not read the working directory")
	}
	for _, file := range files {
		if !file.IsDir() {
			switch file.Name() {
			case "pom.xml":
				return "mvn", nil
			case "settings.gradle", "settings.gradle.kts":
				return "gradle", nil
			}
		}
	}
	return "", errors.New("did not found an executor, expected one of: gradle (settings.gradle), maven (pom.xml)")
}

func resolveExecutor(exec string) (*jvmExecutor, error) {
	// TODO: we might want to look for gradlew and mvnw, before gradle and mvn
	switch exec {
	case "gradle":
		cmd, err := lookupPath("gradle")
		if err != nil {
			return nil, err
		}
		return &jvmExecutor{
			cmd:     cmd,
			runArgs: []string{"run", "--console=plain"},
		}, nil
	case "maven", "mvn":
		cmd, err := lookupPath("mvn")
		if err != nil {
			return nil, err
		}
		return &jvmExecutor{
			cmd:     cmd,
			runArgs: []string{"--no-transfer-progress", "compile", "exec:java"},
		}, nil
	default:
		return nil, errors.Errorf("did not recognize the executor '%s', expected one of: gradle, maven", exec)
	}
}

func lookupPath(file string) (string, error) {
	pathExec, err := exec.LookPath(file)
	if err != nil {
		return "", errors.Wrapf(err, "could not find `%s` on the $PATH", file)
	}
	return pathExec, nil
}<|MERGE_RESOLUTION|>--- conflicted
+++ resolved
@@ -8,10 +8,7 @@
 	"encoding/json"
 	"flag"
 	"fmt"
-<<<<<<< HEAD
 	"io"
-=======
->>>>>>> 99763df1
 	"io/ioutil"
 	"os"
 	"os/exec"
