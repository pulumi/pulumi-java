package main

import (
	"encoding/json"
	"flag"
	"fmt"
	"io"
	"io/ioutil"
	"log"
	"net/http"
	"os"
	"path/filepath"
	"strings"

	"gopkg.in/yaml.v3"

	jvmgen "github.com/pulumi/pulumi-java/pkg/codegen/jvm"
	pschema "github.com/pulumi/pulumi/pkg/v3/codegen/schema"
	"github.com/pulumi/pulumi/sdk/v3/go/common/resource/plugin"
)

type Config struct {
	Version     string      `yaml:"version"`
	Schema      string      `yaml:"schema"`
	Out         string      `yaml:"out"`
	VersionFile string      `yaml:"versionFile"`
	PackageInfo interface{} `yaml:"packageInfo"`
	PluginFile  string      `yaml:"pluginFile"`
}

func main() {
	config := flag.String("config", "pulumi-java-gen.yaml", "path to pulumi-java-gen.yaml")
	flag.Parse()

	if err := generateJava(*config); err != nil {
		log.Fatal(err)
	}
}

func parseConfig(path string) (*Config, error) {
	bytes, err := ioutil.ReadFile(path)
	if err != nil {
		return nil, fmt.Errorf("Failed to read yaml config from %s: %w", path, err)
	}
	var cfg Config
	if err := yaml.Unmarshal(bytes, &cfg); err != nil {
		return nil, fmt.Errorf("Failed to parse yaml config from %s: %w", path, err)
	}
	if cfg.Schema == "" {
		return nil, fmt.Errorf("Missing required field in config at %s: schema", path)
	}
	if cfg.Out == "" {
		cfg.Out = "sdk/java"
	}
	if cfg.Version == "" {
		return nil, fmt.Errorf("Missing required field in config at %s: version", path)
	}
	return &cfg, nil
}

func readPackageSchema(path string) (*pschema.PackageSpec, error) {
	var stream io.ReadCloser
	if strings.HasPrefix(path, "http") {
		resp, err := http.Get(path) // #nosec G107
		if err != nil {
			return nil, err
		}
		stream = resp.Body
	} else {
		jsonFile, err := os.Open(path)
		if err != nil {
			return nil, err
		}
		stream = jsonFile
	}
	defer stream.Close()
	dec := json.NewDecoder(stream)
	var result pschema.PackageSpec
	if err := dec.Decode(&result); err != nil {
		return nil, err
	}
	return &result, nil
}

func convertPackageInfo(mapParsedFromYaml interface{}) (jvmgen.PackageInfo, error) {
	packageInfoJSON, err := json.Marshal(mapParsedFromYaml)
	if err != nil {
		return jvmgen.PackageInfo{}, err
	}

	var result jvmgen.PackageInfo
	if err := json.Unmarshal(packageInfoJSON, &result); err != nil {
		return jvmgen.PackageInfo{}, err
	}
	return result, nil
}

func generateJava(configFile string) error {
	rootDir, err := filepath.Abs(filepath.Dir(configFile))
	if err != nil {
		return err
	}

	cfg, err := parseConfig(configFile)
	if err != nil {
		return err
	}

	pkgSpec, err := readPackageSchema(cfg.Schema)
	if err != nil {
		return fmt.Errorf("failed to read schema from %s: %w", cfg.Schema, err)
	}

	pkg, err := pschema.ImportSpec(*pkgSpec, nil)
	if err != nil {
		return fmt.Errorf("failed to import Pulumi schema: %w", err)
	}

	pkgInfo, err := convertPackageInfo(cfg.PackageInfo)
	if err != nil {
		return err
	}

	if pkgInfo.DefaultVersion == "" {
		if cfg.Version != "" {
			pkgInfo.DefaultVersion = cfg.Version
		} else {
			pkgInfo.DefaultVersion = "unspecified"
		}
	}

	pkg.Language["jvm"] = pkgInfo

	// TODO handle overlays here?
	extraFiles := map[string][]byte{}
	files, err := jvmgen.GeneratePackage("pulumi-java-gen", pkg, extraFiles)
	if err != nil {
		return err
	}

	outDir := filepath.Join(rootDir, cfg.Out)

	if err := cleanDir(outDir); err != nil {
		return err
	}

	for f, bytes := range files {
		if err := emitFile(filepath.Join(outDir, f), bytes); err != nil {
			return err
		}
	}

	if cfg.VersionFile != "" {
		f := filepath.Join(outDir, cfg.VersionFile)
		bytes := []byte(cfg.Version)
		if err := emitFile(f, bytes); err != nil {
			return fmt.Errorf("failed to generate version file at %s: %w", f, err)
		}
	}

	// TODO(t0yv0): Curious, should this be part of GeneratePackage rather than pulumi-java-gen?
	//              I think that everything under GeneratePackage will end up shipping as part of machinery
	//              the users will use to build Pulumi Packages (for Java).
	//              On the other hand, pulumi-java-gen is internal repository helper for us in here.
	//              I think the plugin.json is something quite official so perhaps we can move?
	// TODO(pprazak): Would that also include version.txt above? The files are used together.
	if cfg.PluginFile != "" {
		pulumiPlugin := &plugin.PulumiPluginJSON{
			Resource: true,
			Name:     pkg.Name,
			Version:  cfg.Version,
			Server:   pkg.PluginDownloadURL,
		}

		f := filepath.Join(outDir, cfg.PluginFile)
		bytes, err := (pulumiPlugin).JSON()
		if err != nil {
			return fmt.Errorf("failed to serialize plugin file at %s: %w", f, err)
		}
		if err := emitFile(f, bytes); err != nil {
			return fmt.Errorf("failed to generate plugin file at %s: %w", f, err)
		}
	}

<<<<<<< HEAD
=======
	if err := emitFile(filepath.Join(outDir, "gradle.properties"),
		[]byte(fmt.Sprintf("version=%s", cfg.Version))); err != nil {
		return fmt.Errorf("failed to generate gradle.properties: %w", err)
	}

>>>>>>> 4f3b4ea8
	return nil
}

func cleanDir(path string) error {
	return os.RemoveAll(path)
}

func emitFile(path string, bytes []byte) error {
	if err := os.MkdirAll(filepath.Dir(path), os.ModePerm); err != nil {
		return fmt.Errorf("os.MkdirAll failed: %w", err)
	}
	if err := ioutil.WriteFile(path, bytes, 0600); err != nil {
		return fmt.Errorf("ioutil.WriteFile failed: %w", err)
	}
	return nil
}<|MERGE_RESOLUTION|>--- conflicted
+++ resolved
@@ -182,14 +182,11 @@
 		}
 	}
 
-<<<<<<< HEAD
-=======
 	if err := emitFile(filepath.Join(outDir, "gradle.properties"),
 		[]byte(fmt.Sprintf("version=%s", cfg.Version))); err != nil {
 		return fmt.Errorf("failed to generate gradle.properties: %w", err)
 	}
 
->>>>>>> 4f3b4ea8
 	return nil
 }
 
